--- conflicted
+++ resolved
@@ -285,22 +285,14 @@
                 return;
             }
 
-<<<<<<< HEAD
             IntPtr op = Converter.ToPython(e);
-            IntPtr etype = Runtime.PyObject_GetAttrString(op, "__class__");
-#if NETSTANDARD
+            IntPtr etype = Runtime.PyObject_GetAttr(op, PyIdentifier.__class__);
             var exceptionInfo = ExceptionDispatchInfo.Capture(e);
             IntPtr pyInfo = Converter.ToPython(exceptionInfo);
             Runtime.PyObject_SetAttrString(op, DispatchInfoAttribute, pyInfo);
             Runtime.XDecref(pyInfo);
-#endif
 
             Runtime.PyErr_SetObject(etype, op);
-=======
-            IntPtr op = CLRObject.GetInstHandle(e);
-            IntPtr etype = Runtime.PyObject_GetAttr(op, PyIdentifier.__class__);
-            Runtime.PyErr_SetObject(new BorrowedReference(etype), new BorrowedReference(op));
->>>>>>> 23527d11
             Runtime.XDecref(etype);
             Runtime.XDecref(op);
         }
