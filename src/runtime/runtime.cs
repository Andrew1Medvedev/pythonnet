--- conflicted
+++ resolved
@@ -151,12 +151,8 @@
             }
             MainManagedThreadId = Thread.CurrentThread.ManagedThreadId;
 
-<<<<<<< HEAD
-=======
-            IsFinalizing = false;
             Finalizer.Initialize();
 
->>>>>>> 44d65d95
             InitPyMembers();
 
             ABI.Initialize(PyVersion);
@@ -180,7 +176,6 @@
                 PyCLRMetaType = MetaType.Initialize();
                 ImportHook.Initialize();
             }
-            Finalizer.Initialize();
             Exceptions.Initialize();
 
             // Need to add the runtime directory to sys.path so that we
@@ -321,15 +316,11 @@
             ClassManager.RemoveClasses();
             TypeManager.RemoveTypes();
 
-            Finalizer.Shutdown();
-
             MetaType.Release();
             PyCLRMetaType.Dispose();
             PyCLRMetaType = null!;
 
             Exceptions.Shutdown();
-<<<<<<< HEAD
-=======
             PythonEngine.InteropConfiguration.Dispose();
             DisposeLazyModule(clrInterop);
             DisposeLazyModule(inspect);
@@ -343,7 +334,6 @@
             }
 
             Finalizer.Shutdown();
->>>>>>> 44d65d95
             InternString.Shutdown();
 
             if (mode != ShutdownMode.Normal && mode != ShutdownMode.Extension)
@@ -592,7 +582,7 @@
         internal static PyObject PyFloatType;
         internal static PyType PyBoolType;
         internal static PyType PyNoneType;
-        internal static PyType PyTypeType;
+        internal static BorrowedReference PyTypeType => new(Delegates.PyType_Type);
 
         internal static int* Py_NoSiteFlag;
 
@@ -2250,12 +2240,8 @@
                 PyErr_Print = (delegate* unmanaged[Cdecl]<void>)GetFunctionByName(nameof(PyErr_Print), GetUnmanagedDll(_PythonDll));
                 PyCell_Get = (delegate* unmanaged[Cdecl]<BorrowedReference, NewReference>)GetFunctionByName(nameof(PyCell_Get), GetUnmanagedDll(_PythonDll));
                 PyCell_Set = (delegate* unmanaged[Cdecl]<BorrowedReference, BorrowedReference, int>)GetFunctionByName(nameof(PyCell_Set), GetUnmanagedDll(_PythonDll));
-<<<<<<< HEAD
-                PyGC_Collect = (delegate* unmanaged[Cdecl]<IntPtr>)GetFunctionByName(nameof(PyGC_Collect), GetUnmanagedDll(_PythonDll));
+                PyGC_Collect = (delegate* unmanaged[Cdecl]<nint>)GetFunctionByName(nameof(PyGC_Collect), GetUnmanagedDll(_PythonDll));
                 PyGC_ValidateLists = (delegate* unmanaged[Cdecl]<void>)GetFunctionByName(nameof(PyGC_ValidateLists), GetUnmanagedDll(_PythonDll));
-=======
-                PyGC_Collect = (delegate* unmanaged[Cdecl]<nint>)GetFunctionByName(nameof(PyGC_Collect), GetUnmanagedDll(_PythonDll));
->>>>>>> 44d65d95
                 PyCapsule_New = (delegate* unmanaged[Cdecl]<IntPtr, IntPtr, IntPtr, NewReference>)GetFunctionByName(nameof(PyCapsule_New), GetUnmanagedDll(_PythonDll));
                 PyCapsule_GetPointer = (delegate* unmanaged[Cdecl]<BorrowedReference, IntPtr, IntPtr>)GetFunctionByName(nameof(PyCapsule_GetPointer), GetUnmanagedDll(_PythonDll));
                 PyCapsule_SetPointer = (delegate* unmanaged[Cdecl]<BorrowedReference, IntPtr, int>)GetFunctionByName(nameof(PyCapsule_SetPointer), GetUnmanagedDll(_PythonDll));
@@ -2282,8 +2268,7 @@
                 }
                 catch (MissingMethodException) { }
 
-                var type = GetFunctionByName("PyType_Type", GetUnmanagedDll(_PythonDll));
-                PyTypeType = new PyType(new BorrowedReference(type), prevalidated: true);
+                PyType_Type = GetFunctionByName(nameof(PyType_Type), GetUnmanagedDll(_PythonDll));
             }
 
             static global::System.IntPtr GetUnmanagedDll(string? libraryName)
@@ -2540,6 +2525,7 @@
             internal static delegate* unmanaged[Cdecl]<in NativeTypeSpec, BorrowedReference, NewReference> PyType_FromSpecWithBases { get; }
             internal static delegate* unmanaged[Cdecl]<BorrowedReference, void> _Py_NewReference { get; }
             internal static delegate* unmanaged[Cdecl]<int> _Py_IsFinalizing { get; }
+            internal static IntPtr PyType_Type { get; }
         }
     }
 
