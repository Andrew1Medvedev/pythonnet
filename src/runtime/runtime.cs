using System;
using System.Runtime.InteropServices;
using System.Security;
using System.Text;
using System.Threading;
using System.Collections.Generic;
using Python.Runtime.Platform;

namespace Python.Runtime
{
<<<<<<< HEAD
=======

>>>>>>> df0574db
    /// <summary>
    /// Encapsulates the low-level Python C API. Note that it is
    /// the responsibility of the caller to have acquired the GIL
    /// before calling any of these methods.
    /// </summary>
    public class Runtime
    {
        // C# compiler copies constants to the assemblies that references this library.
        // We needs to replace all public constants to static readonly fields to allow
        // binary substitution of different Python.Runtime.dll builds in a target application.

        public static int UCS => _UCS;

#if UCS4
        internal const int _UCS = 4;

        /// <summary>
        /// EntryPoint to be used in DllImport to map to correct Unicode
        /// methods prior to PEP393. Only used for PY27.
        /// </summary>
        private const string PyUnicodeEntryPoint = "PyUnicodeUCS4_";
#elif UCS2
        internal const int _UCS = 2;

        /// <summary>
        /// EntryPoint to be used in DllImport to map to correct Unicode
        /// methods prior to PEP393. Only used for PY27.
        /// </summary>
        private const string PyUnicodeEntryPoint = "PyUnicodeUCS2_";
#else
#error You must define either UCS2 or UCS4!
#endif

        // C# compiler copies constants to the assemblies that references this library.
        // We needs to replace all public constants to static readonly fields to allow
        // binary substitution of different Python.Runtime.dll builds in a target application.

        public static string pyversion => _pyversion;
        public static string pyver => _pyver;

#if PYTHON27
        internal const string _pyversion = "2.7";
        internal const string _pyver = "27";
#elif PYTHON34
        internal const string _pyversion = "3.4";
        internal const string _pyver = "34";
#elif PYTHON35
        internal const string _pyversion = "3.5";
        internal const string _pyver = "35";
#elif PYTHON36
        internal const string _pyversion = "3.6";
        internal const string _pyver = "36";
#elif PYTHON37
        internal const string _pyversion = "3.7";
        internal const string _pyver = "37";
#else
#error You must define one of PYTHON34 to PYTHON37 or PYTHON27
#endif

#if MONO_LINUX || MONO_OSX // Linux/macOS use dotted version string
        internal const string dllBase = "python" + _pyversion;
#else // Windows
        internal const string dllBase = "python" + _pyver;
#endif

#if PYTHON_WITH_PYDEBUG
        internal const string dllWithPyDebug = "d";
#else
        internal const string dllWithPyDebug = "";
#endif
#if PYTHON_WITH_PYMALLOC
        internal const string dllWithPyMalloc = "m";
#else
        internal const string dllWithPyMalloc = "";
#endif

        // C# compiler copies constants to the assemblies that references this library.
        // We needs to replace all public constants to static readonly fields to allow
        // binary substitution of different Python.Runtime.dll builds in a target application.

        public static readonly string PythonDLL = _PythonDll;

#if PYTHON_WITHOUT_ENABLE_SHARED && !NETSTANDARD
        internal const string _PythonDll = "__Internal";
#else
        internal const string _PythonDll = dllBase + dllWithPyDebug + dllWithPyMalloc;
#endif

        public static readonly int pyversionnumber = Convert.ToInt32(_pyver);

        // set to true when python is finalizing
        internal static object IsFinalizingLock = new object();
        internal static bool IsFinalizing;

        internal static bool Is32Bit = IntPtr.Size == 4;

        // .NET core: System.Runtime.InteropServices.RuntimeInformation.IsOSPlatform(OSPlatform.Windows)
        internal static bool IsWindows = Environment.OSVersion.Platform == PlatformID.Win32NT;

        static readonly Dictionary<string, OperatingSystemType> OperatingSystemTypeMapping = new Dictionary<string, OperatingSystemType>()
        {
            { "Windows", OperatingSystemType.Windows },
            { "Darwin", OperatingSystemType.Darwin },
            { "Linux", OperatingSystemType.Linux },
        };

        /// <summary>
        /// Gets the operating system as reported by python's platform.system().
        /// </summary>
        public static OperatingSystemType OperatingSystem { get; private set; }

        /// <summary>
        /// Gets the operating system as reported by python's platform.system().
        /// </summary>
        public static string OperatingSystemName { get; private set; }


        /// <summary>
        /// Map lower-case version of the python machine name to the processor
        /// type. There are aliases, e.g. x86_64 and amd64 are two names for
        /// the same thing. Make sure to lower-case the search string, because
        /// capitalization can differ.
        /// </summary>
        static readonly Dictionary<string, MachineType> MachineTypeMapping = new Dictionary<string, MachineType>()
        {
            ["i386"] = MachineType.i386,
            ["i686"] = MachineType.i386,
            ["x86"] = MachineType.i386,
            ["x86_64"] = MachineType.x86_64,
            ["amd64"] = MachineType.x86_64,
            ["x64"] = MachineType.x86_64,
            ["em64t"] = MachineType.x86_64,
            ["armv7l"] = MachineType.armv7l,
            ["armv8"] = MachineType.armv8,
        };

        /// <summary>
        /// Gets the machine architecture as reported by python's platform.machine().
        /// </summary>
        public static MachineType Machine { get; private set; }/* set in Initialize using python's platform.machine */

        /// <summary>
        /// Gets the machine architecture as reported by python's platform.machine().
        /// </summary>
        public static string MachineName { get; private set; }

        internal static bool IsPython2 = pyversionnumber < 30;
        internal static bool IsPython3 = pyversionnumber >= 30;

        public static int MainManagedThreadId { get; private set; }

        /// <summary>
        /// Encoding to use to convert Unicode to/from Managed to Native
        /// </summary>
        internal static readonly Encoding PyEncoding = _UCS == 2 ? Encoding.Unicode : Encoding.UTF32;

        /// <summary>
        /// Initialize the runtime...
        /// </summary>
        internal static void Initialize(bool initSigs = false)
        {
            if (Py_IsInitialized() == 0)
            {
                Py_InitializeEx(initSigs ? 1 : 0);
                MainManagedThreadId = Thread.CurrentThread.ManagedThreadId;
            }

            if (PyEval_ThreadsInitialized() == 0)
            {
                PyEval_InitThreads();
            }

            IsFinalizing = false;

            CLRModule.Reset();
            GenericUtil.Reset();
            PyScopeManager.Reset();
            ClassManager.Reset();
            ClassDerivedObject.Reset();
            TypeManager.Reset();

            IntPtr op;
            IntPtr dict;
            if (IsPython3)
            {
                op = PyImport_ImportModule("builtins");
                dict = PyObject_GetAttrString(op, "__dict__");
            }
            else // Python2
            {
                dict = PyImport_GetModuleDict();
                op = PyDict_GetItemString(dict, "__builtin__");
            }
            PyNotImplemented = PyObject_GetAttrString(op, "NotImplemented");
            PyBaseObjectType = PyObject_GetAttrString(op, "object");

            PyModuleType = PyObject_Type(op);
            PyNone = PyObject_GetAttrString(op, "None");
            PyTrue = PyObject_GetAttrString(op, "True");
            PyFalse = PyObject_GetAttrString(op, "False");

            PyBoolType = PyObject_Type(PyTrue);
            PyNoneType = PyObject_Type(PyNone);
            PyTypeType = PyObject_Type(PyNoneType);

            op = PyObject_GetAttrString(dict, "keys");
            PyMethodType = PyObject_Type(op);
            XDecref(op);

            // For some arcane reason, builtins.__dict__.__setitem__ is *not*
            // a wrapper_descriptor, even though dict.__setitem__ is.
            //
            // object.__init__ seems safe, though.
            op = PyObject_GetAttrString(PyBaseObjectType, "__init__");
            PyWrapperDescriptorType = PyObject_Type(op);
            XDecref(op);

#if PYTHON3
            XDecref(dict);
#endif

            op = PyString_FromString("string");
            PyStringType = PyObject_Type(op);
            XDecref(op);

            op = PyUnicode_FromString("unicode");
            PyUnicodeType = PyObject_Type(op);
            XDecref(op);

#if PYTHON3
            op = PyBytes_FromString("bytes");
            PyBytesType = PyObject_Type(op);
            XDecref(op);
#endif

            op = PyTuple_New(0);
            PyTupleType = PyObject_Type(op);
            XDecref(op);

            op = PyList_New(0);
            PyListType = PyObject_Type(op);
            XDecref(op);

            op = PyDict_New();
            PyDictType = PyObject_Type(op);
            XDecref(op);

            op = PyInt_FromInt32(0);
            PyIntType = PyObject_Type(op);
            XDecref(op);

            op = PyLong_FromLong(0);
            PyLongType = PyObject_Type(op);
            XDecref(op);

            op = PyFloat_FromDouble(0);
            PyFloatType = PyObject_Type(op);
            XDecref(op);

#if PYTHON3
            PyClassType = IntPtr.Zero;
            PyInstanceType = IntPtr.Zero;
#elif PYTHON2
            IntPtr s = PyString_FromString("_temp");
            IntPtr d = PyDict_New();

            IntPtr c = PyClass_New(IntPtr.Zero, d, s);
            PyClassType = PyObject_Type(c);

            IntPtr i = PyInstance_New(c, IntPtr.Zero, IntPtr.Zero);
            PyInstanceType = PyObject_Type(i);

            XDecref(s);
            XDecref(i);
            XDecref(c);
            XDecref(d);
#endif

            Error = new IntPtr(-1);

            // Initialize data about the platform we're running on. We need
            // this for the type manager and potentially other details. Must
            // happen after caching the python types, above.
            InitializePlatformData();

            IntPtr dllLocal = IntPtr.Zero;
            var loader = LibraryLoader.Get(OperatingSystem);

<<<<<<< HEAD
            // Since `_PyObject_NextNotImplemented` would set to a heap class
            // for tp_iternext which doesn't implement __next__.
            // Thus we need a heap class to get it, the ZipImportError is a
            // heap class and it's in builtins, so we can use it as a trick.
            var zipimport = PyImport_ImportModule("zipimport");
            var ZipImportError = PyObject_GetAttrString(zipimport, "ZipImportError");
            _PyObject_NextNotImplemented = Marshal.ReadIntPtr(ZipImportError, TypeOffset.tp_iternext);
            XDecref(ZipImportError);
            XDecref(zipimport);

            // Initialize data about the platform we're running on. We need
            // this for the type manager and potentially other details. Must
            // happen after caching the python types, above.
            InitializePlatformData();
=======
            if (_PythonDll != "__Internal")
            {
                dllLocal = loader.Load(_PythonDll);
            }
            _PyObject_NextNotImplemented = loader.GetFunction(dllLocal, "_PyObject_NextNotImplemented");

            if (dllLocal != IntPtr.Zero)
            {
                loader.Free(dllLocal);
            }
>>>>>>> df0574db

            // Initialize modules that depend on the runtime class.
            AssemblyManager.Initialize();
            PyCLRMetaType = MetaType.Initialize();
            Exceptions.Initialize();
            ImportHook.Initialize();

            // Need to add the runtime directory to sys.path so that we
            // can find built-in assemblies like System.Data, et. al.
            string rtdir = RuntimeEnvironment.GetRuntimeDirectory();
            IntPtr path = PySys_GetObject("path");
            IntPtr item = PyString_FromString(rtdir);
            PyList_Append(path, item);
            XDecref(item);
            AssemblyManager.UpdatePath();
        }

        /// <summary>
        /// Initializes the data about platforms.
        ///
        /// This must be the last step when initializing the runtime:
        /// GetManagedString needs to have the cached values for types.
        /// But it must run before initializing anything outside the runtime
        /// because those rely on the platform data.
        /// </summary>
        private static void InitializePlatformData()
        {
            IntPtr op;
            IntPtr fn;
            IntPtr platformModule = PyImport_ImportModule("platform");
            IntPtr emptyTuple = PyTuple_New(0);

            fn = PyObject_GetAttrString(platformModule, "system");
            op = PyObject_Call(fn, emptyTuple, IntPtr.Zero);
            OperatingSystemName = GetManagedString(op);
            XDecref(op);
            XDecref(fn);

            fn = PyObject_GetAttrString(platformModule, "machine");
            op = PyObject_Call(fn, emptyTuple, IntPtr.Zero);
            MachineName = GetManagedString(op);
            XDecref(op);
            XDecref(fn);

            XDecref(emptyTuple);
            XDecref(platformModule);

            // Now convert the strings into enum values so we can do switch
            // statements rather than constant parsing.
            OperatingSystemType OSType;
            if (!OperatingSystemTypeMapping.TryGetValue(OperatingSystemName, out OSType))
            {
                OSType = OperatingSystemType.Other;
            }
            OperatingSystem = OSType;

            MachineType MType;
            if (!MachineTypeMapping.TryGetValue(MachineName.ToLower(), out MType))
            {
                MType = MachineType.Other;
            }
            Machine = MType;
        }

        internal static void Shutdown()
        {
            AssemblyManager.Shutdown();
            Exceptions.Shutdown();
            ImportHook.Shutdown();
            Finalizer.Shutdown();
            Py_Finalize();
        }

        // called *without* the GIL acquired by clr._AtExit
        internal static int AtExit()
        {
            lock (IsFinalizingLock)
            {
                IsFinalizing = true;
            }
            return 0;
        }

        internal static IntPtr Py_single_input = (IntPtr)256;
        internal static IntPtr Py_file_input = (IntPtr)257;
        internal static IntPtr Py_eval_input = (IntPtr)258;

        internal static IntPtr PyBaseObjectType;
        internal static IntPtr PyModuleType;
        internal static IntPtr PyClassType;
        internal static IntPtr PyInstanceType;
        internal static IntPtr PyCLRMetaType;
        internal static IntPtr PyMethodType;
        internal static IntPtr PyWrapperDescriptorType;

        internal static IntPtr PyUnicodeType;
        internal static IntPtr PyStringType;
        internal static IntPtr PyTupleType;
        internal static IntPtr PyListType;
        internal static IntPtr PyDictType;
        internal static IntPtr PyIntType;
        internal static IntPtr PyLongType;
        internal static IntPtr PyFloatType;
        internal static IntPtr PyBoolType;
        internal static IntPtr PyNoneType;
        internal static IntPtr PyTypeType;

#if PYTHON3
        internal static IntPtr PyBytesType;
#endif
        internal static IntPtr _PyObject_NextNotImplemented;

        internal static IntPtr PyNotImplemented;
        internal const int Py_LT = 0;
        internal const int Py_LE = 1;
        internal const int Py_EQ = 2;
        internal const int Py_NE = 3;
        internal const int Py_GT = 4;
        internal const int Py_GE = 5;

        internal static IntPtr PyTrue;
        internal static IntPtr PyFalse;
        internal static IntPtr PyNone;
        internal static IntPtr Error;

        /// <summary>
        /// Check if any Python Exceptions occurred.
        /// If any exist throw new PythonException.
        /// </summary>
        /// <remarks>
        /// Can be used instead of `obj == IntPtr.Zero` for example.
        /// </remarks>
        internal static void CheckExceptionOccurred()
        {
            if (PyErr_Occurred() != IntPtr.Zero)
            {
                throw new PythonException();
            }
        }

        internal static IntPtr ExtendTuple(IntPtr t, params IntPtr[] args)
        {
            var size = PyTuple_Size(t);
            int add = args.Length;
            IntPtr item;

            IntPtr items = PyTuple_New(size + add);
            for (var i = 0; i < size; i++)
            {
                item = PyTuple_GetItem(t, i);
                XIncref(item);
                PyTuple_SetItem(items, i, item);
            }

            for (var n = 0; n < add; n++)
            {
                item = args[n];
                XIncref(item);
                PyTuple_SetItem(items, size + n, item);
            }

            return items;
        }

        internal static Type[] PythonArgsToTypeArray(IntPtr arg)
        {
            return PythonArgsToTypeArray(arg, false);
        }

        internal static Type[] PythonArgsToTypeArray(IntPtr arg, bool mangleObjects)
        {
            // Given a PyObject * that is either a single type object or a
            // tuple of (managed or unmanaged) type objects, return a Type[]
            // containing the CLR Type objects that map to those types.
            IntPtr args = arg;
            var free = false;

            if (!PyTuple_Check(arg))
            {
                args = PyTuple_New(1);
                XIncref(arg);
                PyTuple_SetItem(args, 0, arg);
                free = true;
            }

            var n = PyTuple_Size(args);
            var types = new Type[n];
            Type t = null;

            for (var i = 0; i < n; i++)
            {
                IntPtr op = PyTuple_GetItem(args, i);
                if (mangleObjects && (!PyType_Check(op)))
                {
                    op = PyObject_TYPE(op);
                }
                ManagedType mt = ManagedType.GetManagedObject(op);

                if (mt is ClassBase)
                {
                    t = ((ClassBase)mt).type;
                }
                else if (mt is CLRObject)
                {
                    object inst = ((CLRObject)mt).inst;
                    if (inst is Type)
                    {
                        t = inst as Type;
                    }
                }
                else
                {
                    t = Converter.GetTypeByAlias(op);
                }

                if (t == null)
                {
                    types = null;
                    break;
                }
                types[i] = t;
            }
            if (free)
            {
                XDecref(args);
            }
            return types;
        }

        /// <summary>
        /// Managed exports of the Python C API. Where appropriate, we do
        /// some optimization to avoid managed &lt;--&gt; unmanaged transitions
        /// (mostly for heavily used methods).
        /// </summary>
        internal static unsafe void XIncref(IntPtr op)
        {
#if PYTHON_WITH_PYDEBUG || NETSTANDARD
            Py_IncRef(op);
            return;
#else
            var p = (void*)op;
            if ((void*)0 != p)
            {
                if (Is32Bit)
                {
                    (*(int*)p)++;
                }
                else
                {
                    (*(long*)p)++;
                }
            }
#endif
        }

        internal static unsafe void XDecref(IntPtr op)
        {
#if PYTHON_WITH_PYDEBUG || NETSTANDARD
            Py_DecRef(op);
            return;
#else
            var p = (void*)op;
            if ((void*)0 != p)
            {
                if (Is32Bit)
                {
                    --(*(int*)p);
                }
                else
                {
                    --(*(long*)p);
                }
                if ((*(int*)p) == 0)
                {
                    // PyObject_HEAD: struct _typeobject *ob_type
                    void* t = Is32Bit
                        ? (void*)(*((uint*)p + 1))
                        : (void*)(*((ulong*)p + 1));
                    // PyTypeObject: destructor tp_dealloc
                    void* f = Is32Bit
                        ? (void*)(*((uint*)t + 6))
                        : (void*)(*((ulong*)t + 6));
                    if ((void*)0 == f)
                    {
                        return;
                    }
                    NativeCall.Impl.Void_Call_1(new IntPtr(f), op);
                }
            }
#endif
        }

        internal static unsafe long Refcount(IntPtr op)
        {
            var p = (void*)op;
            if ((void*)0 == p)
            {
                return 0;
            }
            return Is32Bit ? (*(int*)p) : (*(long*)p);
        }

        /// <summary>
        /// Export of Macro Py_XIncRef. Use XIncref instead.
        /// Limit this function usage for Testing and Py_Debug builds
        /// </summary>
        /// <param name="ob">PyObject Ptr</param>
        [DllImport(_PythonDll, CallingConvention = CallingConvention.Cdecl)]
        internal static extern void Py_IncRef(IntPtr ob);

        /// <summary>
        /// Export of Macro Py_XDecRef. Use XDecref instead.
        /// Limit this function usage for Testing and Py_Debug builds
        /// </summary>
        /// <param name="ob">PyObject Ptr</param>
        [DllImport(_PythonDll, CallingConvention = CallingConvention.Cdecl)]
        internal static extern void Py_DecRef(IntPtr ob);

        [DllImport(_PythonDll, CallingConvention = CallingConvention.Cdecl)]
        internal static extern void Py_Initialize();

        [DllImport(_PythonDll, CallingConvention = CallingConvention.Cdecl)]
        internal static extern void Py_InitializeEx(int initsigs);

        [DllImport(_PythonDll, CallingConvention = CallingConvention.Cdecl)]
        internal static extern int Py_IsInitialized();

        [DllImport(_PythonDll, CallingConvention = CallingConvention.Cdecl)]
        internal static extern void Py_Finalize();

        [DllImport(_PythonDll, CallingConvention = CallingConvention.Cdecl)]
        internal static extern IntPtr Py_NewInterpreter();

        [DllImport(_PythonDll, CallingConvention = CallingConvention.Cdecl)]
        internal static extern void Py_EndInterpreter(IntPtr threadState);

        [DllImport(_PythonDll, CallingConvention = CallingConvention.Cdecl)]
        internal static extern IntPtr PyThreadState_New(IntPtr istate);

        [DllImport(_PythonDll, CallingConvention = CallingConvention.Cdecl)]
        internal static extern IntPtr PyThreadState_Get();

        [DllImport(_PythonDll, CallingConvention = CallingConvention.Cdecl)]
        internal static extern IntPtr PyThread_get_key_value(IntPtr key);

        [DllImport(_PythonDll, CallingConvention = CallingConvention.Cdecl)]
        internal static extern int PyThread_get_thread_ident();

        [DllImport(_PythonDll, CallingConvention = CallingConvention.Cdecl)]
        internal static extern int PyThread_set_key_value(IntPtr key, IntPtr value);

        [DllImport(_PythonDll, CallingConvention = CallingConvention.Cdecl)]
        internal static extern IntPtr PyThreadState_Swap(IntPtr key);

        [DllImport(_PythonDll, CallingConvention = CallingConvention.Cdecl)]
        internal static extern IntPtr PyGILState_Ensure();

        [DllImport(_PythonDll, CallingConvention = CallingConvention.Cdecl)]
        internal static extern void PyGILState_Release(IntPtr gs);


        [DllImport(_PythonDll, CallingConvention = CallingConvention.Cdecl)]
        internal static extern IntPtr PyGILState_GetThisThreadState();

#if PYTHON3
        [DllImport(_PythonDll, CallingConvention = CallingConvention.Cdecl)]
        public static extern int Py_Main(
            int argc,
            [MarshalAs(UnmanagedType.CustomMarshaler, MarshalTypeRef = typeof(StrArrayMarshaler))] string[] argv
        );
#elif PYTHON2
        [DllImport(_PythonDll, CallingConvention = CallingConvention.Cdecl)]
        public static extern int Py_Main(int argc, string[] argv);
#endif

        [DllImport(_PythonDll, CallingConvention = CallingConvention.Cdecl)]
        internal static extern void PyEval_InitThreads();

        [DllImport(_PythonDll, CallingConvention = CallingConvention.Cdecl)]
        internal static extern int PyEval_ThreadsInitialized();

        [DllImport(_PythonDll, CallingConvention = CallingConvention.Cdecl)]
        internal static extern void PyEval_AcquireLock();

        [DllImport(_PythonDll, CallingConvention = CallingConvention.Cdecl)]
        internal static extern void PyEval_ReleaseLock();

        [DllImport(_PythonDll, CallingConvention = CallingConvention.Cdecl)]
        internal static extern void PyEval_AcquireThread(IntPtr tstate);

        [DllImport(_PythonDll, CallingConvention = CallingConvention.Cdecl)]
        internal static extern void PyEval_ReleaseThread(IntPtr tstate);

        [DllImport(_PythonDll, CallingConvention = CallingConvention.Cdecl)]
        internal static extern IntPtr PyEval_SaveThread();

        [DllImport(_PythonDll, CallingConvention = CallingConvention.Cdecl)]
        internal static extern void PyEval_RestoreThread(IntPtr tstate);

        [DllImport(_PythonDll, CallingConvention = CallingConvention.Cdecl)]
        internal static extern IntPtr PyEval_GetBuiltins();

        [DllImport(_PythonDll, CallingConvention = CallingConvention.Cdecl)]
        internal static extern IntPtr PyEval_GetGlobals();

        [DllImport(_PythonDll, CallingConvention = CallingConvention.Cdecl)]
        internal static extern IntPtr PyEval_GetLocals();

        [DllImport(_PythonDll, CallingConvention = CallingConvention.Cdecl)]
        internal static extern IntPtr Py_GetProgramName();

        [DllImport(_PythonDll, CallingConvention = CallingConvention.Cdecl)]
        internal static extern void Py_SetProgramName(IntPtr name);

        [DllImport(_PythonDll, CallingConvention = CallingConvention.Cdecl)]
        internal static extern IntPtr Py_GetPythonHome();

        [DllImport(_PythonDll, CallingConvention = CallingConvention.Cdecl)]
        internal static extern void Py_SetPythonHome(IntPtr home);

        [DllImport(_PythonDll, CallingConvention = CallingConvention.Cdecl)]
        internal static extern IntPtr Py_GetPath();

        [DllImport(_PythonDll, CallingConvention = CallingConvention.Cdecl)]
        internal static extern void Py_SetPath(IntPtr home);

        [DllImport(_PythonDll, CallingConvention = CallingConvention.Cdecl)]
        internal static extern IntPtr Py_GetVersion();

        [DllImport(_PythonDll, CallingConvention = CallingConvention.Cdecl)]
        internal static extern IntPtr Py_GetPlatform();

        [DllImport(_PythonDll, CallingConvention = CallingConvention.Cdecl)]
        internal static extern IntPtr Py_GetCopyright();

        [DllImport(_PythonDll, CallingConvention = CallingConvention.Cdecl)]
        internal static extern IntPtr Py_GetCompiler();

        [DllImport(_PythonDll, CallingConvention = CallingConvention.Cdecl)]
        internal static extern IntPtr Py_GetBuildInfo();

        [DllImport(_PythonDll, CallingConvention = CallingConvention.Cdecl)]
        internal static extern int PyRun_SimpleString(string code);

        [DllImport(_PythonDll, CallingConvention = CallingConvention.Cdecl)]
        internal static extern IntPtr PyRun_String(string code, IntPtr st, IntPtr globals, IntPtr locals);

        [DllImport(_PythonDll, CallingConvention = CallingConvention.Cdecl)]
        internal static extern IntPtr PyEval_EvalCode(IntPtr co, IntPtr globals, IntPtr locals);

        [DllImport(_PythonDll, CallingConvention = CallingConvention.Cdecl)]
        internal static extern IntPtr Py_CompileString(string code, string file, IntPtr tok);

        [DllImport(_PythonDll, CallingConvention = CallingConvention.Cdecl)]
        internal static extern IntPtr PyImport_ExecCodeModule(string name, IntPtr code);

        [DllImport(_PythonDll, CallingConvention = CallingConvention.Cdecl)]
        internal static extern IntPtr PyCFunction_NewEx(IntPtr ml, IntPtr self, IntPtr mod);

        [DllImport(_PythonDll, CallingConvention = CallingConvention.Cdecl)]
        internal static extern IntPtr PyCFunction_Call(IntPtr func, IntPtr args, IntPtr kw);

        [DllImport(_PythonDll, CallingConvention = CallingConvention.Cdecl)]
        internal static extern IntPtr PyClass_New(IntPtr bases, IntPtr dict, IntPtr name);

        [DllImport(_PythonDll, CallingConvention = CallingConvention.Cdecl)]
        internal static extern IntPtr PyInstance_New(IntPtr cls, IntPtr args, IntPtr kw);

        [DllImport(_PythonDll, CallingConvention = CallingConvention.Cdecl)]
        internal static extern IntPtr PyInstance_NewRaw(IntPtr cls, IntPtr dict);

        [DllImport(_PythonDll, CallingConvention = CallingConvention.Cdecl)]
        internal static extern IntPtr PyMethod_New(IntPtr func, IntPtr self, IntPtr cls);


        //====================================================================
        // Python abstract object API
        //====================================================================

        /// <summary>
        /// A macro-like method to get the type of a Python object. This is
        /// designed to be lean and mean in IL &amp; avoid managed &lt;-&gt; unmanaged
        /// transitions. Note that this does not incref the type object.
        /// </summary>
        internal static unsafe IntPtr PyObject_TYPE(IntPtr op)
        {
            var p = (void*)op;
            if ((void*)0 == p)
            {
                return IntPtr.Zero;
            }
#if PYTHON_WITH_PYDEBUG
            var n = 3;
#else
            var n = 1;
#endif
            return Is32Bit
                ? new IntPtr((void*)(*((uint*)p + n)))
                : new IntPtr((void*)(*((ulong*)p + n)));
        }

        /// <summary>
        /// Managed version of the standard Python C API PyObject_Type call.
        /// This version avoids a managed  &lt;-&gt; unmanaged transition.
        /// This one does incref the returned type object.
        /// </summary>
        internal static IntPtr PyObject_Type(IntPtr op)
        {
            IntPtr tp = PyObject_TYPE(op);
            XIncref(tp);
            return tp;
        }

        internal static string PyObject_GetTypeName(IntPtr op)
        {
            IntPtr pyType = Marshal.ReadIntPtr(op, ObjectOffset.ob_type);
            IntPtr ppName = Marshal.ReadIntPtr(pyType, TypeOffset.tp_name);
            return Marshal.PtrToStringAnsi(ppName);
        }

        /// <summary>
        /// Test whether the Python object is an iterable.
        /// </summary>
        internal static bool PyObject_IsIterable(IntPtr pointer)
        {
            var ob_type = Marshal.ReadIntPtr(pointer, ObjectOffset.ob_type);
#if PYTHON2
            long tp_flags = Util.ReadCLong(ob_type, TypeOffset.tp_flags);
            if ((tp_flags & TypeFlags.HaveIter) == 0)
                return false;
#endif
            IntPtr tp_iter = Marshal.ReadIntPtr(ob_type, TypeOffset.tp_iter);
            return tp_iter != IntPtr.Zero;
        }

        [DllImport(_PythonDll, CallingConvention = CallingConvention.Cdecl)]
        internal static extern int PyObject_HasAttrString(IntPtr pointer, string name);

        [DllImport(_PythonDll, CallingConvention = CallingConvention.Cdecl)]
        internal static extern IntPtr PyObject_GetAttrString(IntPtr pointer, string name);

        [DllImport(_PythonDll, CallingConvention = CallingConvention.Cdecl)]
        internal static extern int PyObject_SetAttrString(IntPtr pointer, string name, IntPtr value);

        [DllImport(_PythonDll, CallingConvention = CallingConvention.Cdecl)]
        internal static extern int PyObject_HasAttr(IntPtr pointer, IntPtr name);

        [DllImport(_PythonDll, CallingConvention = CallingConvention.Cdecl)]
        internal static extern IntPtr PyObject_GetAttr(IntPtr pointer, IntPtr name);

        [DllImport(_PythonDll, CallingConvention = CallingConvention.Cdecl)]
        internal static extern int PyObject_SetAttr(IntPtr pointer, IntPtr name, IntPtr value);

        [DllImport(_PythonDll, CallingConvention = CallingConvention.Cdecl)]
        internal static extern IntPtr PyObject_GetItem(IntPtr pointer, IntPtr key);

        [DllImport(_PythonDll, CallingConvention = CallingConvention.Cdecl)]
        internal static extern int PyObject_SetItem(IntPtr pointer, IntPtr key, IntPtr value);

        [DllImport(_PythonDll, CallingConvention = CallingConvention.Cdecl)]
        internal static extern int PyObject_DelItem(IntPtr pointer, IntPtr key);

        [DllImport(_PythonDll, CallingConvention = CallingConvention.Cdecl)]
        internal static extern IntPtr PyObject_GetIter(IntPtr op);

        [DllImport(_PythonDll, CallingConvention = CallingConvention.Cdecl)]
        internal static extern IntPtr PyObject_Call(IntPtr pointer, IntPtr args, IntPtr kw);

        [DllImport(_PythonDll, CallingConvention = CallingConvention.Cdecl)]
        internal static extern IntPtr PyObject_CallObject(IntPtr pointer, IntPtr args);

#if PYTHON3
        [DllImport(_PythonDll, CallingConvention = CallingConvention.Cdecl)]
        internal static extern int PyObject_RichCompareBool(IntPtr value1, IntPtr value2, int opid);

        internal static int PyObject_Compare(IntPtr value1, IntPtr value2)
        {
            int res;
            res = PyObject_RichCompareBool(value1, value2, Py_LT);
            if (-1 == res)
                return -1;
            else if (1 == res)
                return -1;

            res = PyObject_RichCompareBool(value1, value2, Py_EQ);
            if (-1 == res)
                return -1;
            else if (1 == res)
                return 0;

            res = PyObject_RichCompareBool(value1, value2, Py_GT);
            if (-1 == res)
                return -1;
            else if (1 == res)
                return 1;

            Exceptions.SetError(Exceptions.SystemError, "Error comparing objects");
            return -1;
        }
#elif PYTHON2
        [DllImport(_PythonDll, CallingConvention = CallingConvention.Cdecl)]
        internal static extern int PyObject_Compare(IntPtr value1, IntPtr value2);
#endif

        [DllImport(_PythonDll, CallingConvention = CallingConvention.Cdecl)]
        internal static extern int PyObject_IsInstance(IntPtr ob, IntPtr type);

        [DllImport(_PythonDll, CallingConvention = CallingConvention.Cdecl)]
        internal static extern int PyObject_IsSubclass(IntPtr ob, IntPtr type);

        [DllImport(_PythonDll, CallingConvention = CallingConvention.Cdecl)]
        internal static extern int PyCallable_Check(IntPtr pointer);

        [DllImport(_PythonDll, CallingConvention = CallingConvention.Cdecl)]
        internal static extern int PyObject_IsTrue(IntPtr pointer);

        [DllImport(_PythonDll, CallingConvention = CallingConvention.Cdecl)]
        internal static extern int PyObject_Not(IntPtr pointer);

        internal static long PyObject_Size(IntPtr pointer)
        {
            return (long) _PyObject_Size(pointer);
        }

        [DllImport(_PythonDll, CallingConvention = CallingConvention.Cdecl, EntryPoint = "PyObject_Size")]
        private static extern IntPtr _PyObject_Size(IntPtr pointer);

        [DllImport(_PythonDll, CallingConvention = CallingConvention.Cdecl)]
        internal static extern IntPtr PyObject_Hash(IntPtr op);

        [DllImport(_PythonDll, CallingConvention = CallingConvention.Cdecl)]
        internal static extern IntPtr PyObject_Repr(IntPtr pointer);

        [DllImport(_PythonDll, CallingConvention = CallingConvention.Cdecl)]
        internal static extern IntPtr PyObject_Str(IntPtr pointer);

#if PYTHON3
        [DllImport(_PythonDll, CallingConvention = CallingConvention.Cdecl,
            EntryPoint = "PyObject_Str")]
        internal static extern IntPtr PyObject_Unicode(IntPtr pointer);
#elif PYTHON2
        [DllImport(_PythonDll, CallingConvention = CallingConvention.Cdecl)]
        internal static extern IntPtr PyObject_Unicode(IntPtr pointer);
#endif

        [DllImport(_PythonDll, CallingConvention = CallingConvention.Cdecl)]
        internal static extern IntPtr PyObject_Dir(IntPtr pointer);


        //====================================================================
        // Python number API
        //====================================================================

#if PYTHON3
        [DllImport(_PythonDll, CallingConvention = CallingConvention.Cdecl,
            EntryPoint = "PyNumber_Long")]
        internal static extern IntPtr PyNumber_Int(IntPtr ob);
#elif PYTHON2
        [DllImport(_PythonDll, CallingConvention = CallingConvention.Cdecl)]
        internal static extern IntPtr PyNumber_Int(IntPtr ob);
#endif

        [DllImport(_PythonDll, CallingConvention = CallingConvention.Cdecl)]
        internal static extern IntPtr PyNumber_Long(IntPtr ob);

        [DllImport(_PythonDll, CallingConvention = CallingConvention.Cdecl)]
        internal static extern IntPtr PyNumber_Float(IntPtr ob);

        [DllImport(_PythonDll, CallingConvention = CallingConvention.Cdecl)]
        internal static extern bool PyNumber_Check(IntPtr ob);

        internal static bool PyInt_Check(IntPtr ob)
        {
            return PyObject_TypeCheck(ob, PyIntType);
        }

        internal static bool PyBool_Check(IntPtr ob)
        {
            return PyObject_TypeCheck(ob, PyBoolType);
        }

        internal static IntPtr PyInt_FromInt32(int value)
        {
            var v = new IntPtr(value);
            return PyInt_FromLong(v);
        }

        internal static IntPtr PyInt_FromInt64(long value)
        {
            var v = new IntPtr(value);
            return PyInt_FromLong(v);
        }

#if PYTHON3
        [DllImport(_PythonDll, CallingConvention = CallingConvention.Cdecl,
            EntryPoint = "PyLong_FromLong")]
        private static extern IntPtr PyInt_FromLong(IntPtr value);

        [DllImport(_PythonDll, CallingConvention = CallingConvention.Cdecl,
            EntryPoint = "PyLong_AsLong")]
        internal static extern int PyInt_AsLong(IntPtr value);

        [DllImport(_PythonDll, CallingConvention = CallingConvention.Cdecl,
            EntryPoint = "PyLong_FromString")]
        internal static extern IntPtr PyInt_FromString(string value, IntPtr end, int radix);

        [DllImport(_PythonDll, CallingConvention = CallingConvention.Cdecl,
            EntryPoint = "PyLong_GetMax")]
        internal static extern int PyInt_GetMax();
#elif PYTHON2
        [DllImport(_PythonDll, CallingConvention = CallingConvention.Cdecl)]
        private static extern IntPtr PyInt_FromLong(IntPtr value);

        [DllImport(_PythonDll, CallingConvention = CallingConvention.Cdecl)]
        internal static extern int PyInt_AsLong(IntPtr value);

        [DllImport(_PythonDll, CallingConvention = CallingConvention.Cdecl)]
        internal static extern IntPtr PyInt_FromString(string value, IntPtr end, int radix);

        [DllImport(_PythonDll, CallingConvention = CallingConvention.Cdecl)]
        internal static extern int PyInt_GetMax();
#endif

        internal static bool PyLong_Check(IntPtr ob)
        {
            return PyObject_TYPE(ob) == PyLongType;
        }

        [DllImport(_PythonDll, CallingConvention = CallingConvention.Cdecl)]
        internal static extern IntPtr PyLong_FromLong(long value);

        [DllImport(_PythonDll, CallingConvention = CallingConvention.Cdecl)]
        internal static extern IntPtr PyLong_FromUnsignedLong(uint value);

        [DllImport(_PythonDll, CallingConvention = CallingConvention.Cdecl)]
        internal static extern IntPtr PyLong_FromDouble(double value);

        [DllImport(_PythonDll, CallingConvention = CallingConvention.Cdecl)]
        internal static extern IntPtr PyLong_FromLongLong(long value);

        [DllImport(_PythonDll, CallingConvention = CallingConvention.Cdecl)]
        internal static extern IntPtr PyLong_FromUnsignedLongLong(ulong value);

        [DllImport(_PythonDll, CallingConvention = CallingConvention.Cdecl)]
        internal static extern IntPtr PyLong_FromString(string value, IntPtr end, int radix);

        [DllImport(_PythonDll, CallingConvention = CallingConvention.Cdecl)]
        internal static extern int PyLong_AsLong(IntPtr value);

        [DllImport(_PythonDll, CallingConvention = CallingConvention.Cdecl)]
        internal static extern uint PyLong_AsUnsignedLong(IntPtr value);

        [DllImport(_PythonDll, CallingConvention = CallingConvention.Cdecl)]
        internal static extern long PyLong_AsLongLong(IntPtr value);

        [DllImport(_PythonDll, CallingConvention = CallingConvention.Cdecl)]
        internal static extern ulong PyLong_AsUnsignedLongLong(IntPtr value);

        internal static bool PyFloat_Check(IntPtr ob)
        {
            return PyObject_TYPE(ob) == PyFloatType;
        }

        [DllImport(_PythonDll, CallingConvention = CallingConvention.Cdecl)]
        internal static extern IntPtr PyFloat_FromDouble(double value);

        [DllImport(_PythonDll, CallingConvention = CallingConvention.Cdecl)]
        internal static extern IntPtr PyFloat_FromString(IntPtr value, IntPtr junk);

        [DllImport(_PythonDll, CallingConvention = CallingConvention.Cdecl)]
        internal static extern double PyFloat_AsDouble(IntPtr ob);

        [DllImport(_PythonDll, CallingConvention = CallingConvention.Cdecl)]
        internal static extern IntPtr PyNumber_Add(IntPtr o1, IntPtr o2);

        [DllImport(_PythonDll, CallingConvention = CallingConvention.Cdecl)]
        internal static extern IntPtr PyNumber_Subtract(IntPtr o1, IntPtr o2);

        [DllImport(_PythonDll, CallingConvention = CallingConvention.Cdecl)]
        internal static extern IntPtr PyNumber_Multiply(IntPtr o1, IntPtr o2);

        [DllImport(_PythonDll, CallingConvention = CallingConvention.Cdecl)]
        internal static extern IntPtr PyNumber_TrueDivide(IntPtr o1, IntPtr o2);

        [DllImport(_PythonDll, CallingConvention = CallingConvention.Cdecl)]
        internal static extern IntPtr PyNumber_And(IntPtr o1, IntPtr o2);

        [DllImport(_PythonDll, CallingConvention = CallingConvention.Cdecl)]
        internal static extern IntPtr PyNumber_Xor(IntPtr o1, IntPtr o2);

        [DllImport(_PythonDll, CallingConvention = CallingConvention.Cdecl)]
        internal static extern IntPtr PyNumber_Or(IntPtr o1, IntPtr o2);

        [DllImport(_PythonDll, CallingConvention = CallingConvention.Cdecl)]
        internal static extern IntPtr PyNumber_Lshift(IntPtr o1, IntPtr o2);

        [DllImport(_PythonDll, CallingConvention = CallingConvention.Cdecl)]
        internal static extern IntPtr PyNumber_Rshift(IntPtr o1, IntPtr o2);

        [DllImport(_PythonDll, CallingConvention = CallingConvention.Cdecl)]
        internal static extern IntPtr PyNumber_Power(IntPtr o1, IntPtr o2);

        [DllImport(_PythonDll, CallingConvention = CallingConvention.Cdecl)]
        internal static extern IntPtr PyNumber_Remainder(IntPtr o1, IntPtr o2);

        [DllImport(_PythonDll, CallingConvention = CallingConvention.Cdecl)]
        internal static extern IntPtr PyNumber_InPlaceAdd(IntPtr o1, IntPtr o2);

        [DllImport(_PythonDll, CallingConvention = CallingConvention.Cdecl)]
        internal static extern IntPtr PyNumber_InPlaceSubtract(IntPtr o1, IntPtr o2);

        [DllImport(_PythonDll, CallingConvention = CallingConvention.Cdecl)]
        internal static extern IntPtr PyNumber_InPlaceMultiply(IntPtr o1, IntPtr o2);

        [DllImport(_PythonDll, CallingConvention = CallingConvention.Cdecl)]
        internal static extern IntPtr PyNumber_InPlaceTrueDivide(IntPtr o1, IntPtr o2);

        [DllImport(_PythonDll, CallingConvention = CallingConvention.Cdecl)]
        internal static extern IntPtr PyNumber_InPlaceAnd(IntPtr o1, IntPtr o2);

        [DllImport(_PythonDll, CallingConvention = CallingConvention.Cdecl)]
        internal static extern IntPtr PyNumber_InPlaceXor(IntPtr o1, IntPtr o2);

        [DllImport(_PythonDll, CallingConvention = CallingConvention.Cdecl)]
        internal static extern IntPtr PyNumber_InPlaceOr(IntPtr o1, IntPtr o2);

        [DllImport(_PythonDll, CallingConvention = CallingConvention.Cdecl)]
        internal static extern IntPtr PyNumber_InPlaceLshift(IntPtr o1, IntPtr o2);

        [DllImport(_PythonDll, CallingConvention = CallingConvention.Cdecl)]
        internal static extern IntPtr PyNumber_InPlaceRshift(IntPtr o1, IntPtr o2);

        [DllImport(_PythonDll, CallingConvention = CallingConvention.Cdecl)]
        internal static extern IntPtr PyNumber_InPlacePower(IntPtr o1, IntPtr o2);

        [DllImport(_PythonDll, CallingConvention = CallingConvention.Cdecl)]
        internal static extern IntPtr PyNumber_InPlaceRemainder(IntPtr o1, IntPtr o2);

        [DllImport(_PythonDll, CallingConvention = CallingConvention.Cdecl)]
        internal static extern IntPtr PyNumber_Negative(IntPtr o1);

        [DllImport(_PythonDll, CallingConvention = CallingConvention.Cdecl)]
        internal static extern IntPtr PyNumber_Positive(IntPtr o1);

        [DllImport(_PythonDll, CallingConvention = CallingConvention.Cdecl)]
        internal static extern IntPtr PyNumber_Invert(IntPtr o1);


        //====================================================================
        // Python sequence API
        //====================================================================

        [DllImport(_PythonDll, CallingConvention = CallingConvention.Cdecl)]
        internal static extern bool PySequence_Check(IntPtr pointer);

        internal static IntPtr PySequence_GetItem(IntPtr pointer, long index)
        {
            return PySequence_GetItem(pointer, new IntPtr(index));
        }

        [DllImport(_PythonDll, CallingConvention = CallingConvention.Cdecl)]
        private static extern IntPtr PySequence_GetItem(IntPtr pointer, IntPtr index);

        internal static int PySequence_SetItem(IntPtr pointer, long index, IntPtr value)
        {
            return PySequence_SetItem(pointer, new IntPtr(index), value);
        }

        [DllImport(_PythonDll, CallingConvention = CallingConvention.Cdecl)]
        private static extern int PySequence_SetItem(IntPtr pointer, IntPtr index, IntPtr value);

        internal static int PySequence_DelItem(IntPtr pointer, long index)
        {
            return PySequence_DelItem(pointer, new IntPtr(index));
        }

        [DllImport(_PythonDll, CallingConvention = CallingConvention.Cdecl)]
        private static extern int PySequence_DelItem(IntPtr pointer, IntPtr index);

        internal static IntPtr PySequence_GetSlice(IntPtr pointer, long i1, long i2)
        {
            return PySequence_GetSlice(pointer, new IntPtr(i1), new IntPtr(i2));
        }

        [DllImport(_PythonDll, CallingConvention = CallingConvention.Cdecl)]
        private static extern IntPtr PySequence_GetSlice(IntPtr pointer, IntPtr i1, IntPtr i2);

        internal static int PySequence_SetSlice(IntPtr pointer, long i1, long i2, IntPtr v)
        {
            return PySequence_SetSlice(pointer, new IntPtr(i1), new IntPtr(i2), v);
        }

        [DllImport(_PythonDll, CallingConvention = CallingConvention.Cdecl)]
        private static extern int PySequence_SetSlice(IntPtr pointer, IntPtr i1, IntPtr i2, IntPtr v);

        internal static int PySequence_DelSlice(IntPtr pointer, long i1, long i2)
        {
            return PySequence_DelSlice(pointer, new IntPtr(i1), new IntPtr(i2));
        }

        [DllImport(_PythonDll, CallingConvention = CallingConvention.Cdecl)]
        private static extern int PySequence_DelSlice(IntPtr pointer, IntPtr i1, IntPtr i2);

        internal static long PySequence_Size(IntPtr pointer)
        {
            return (long) _PySequence_Size(pointer);
        }

        [DllImport(_PythonDll, CallingConvention = CallingConvention.Cdecl, EntryPoint = "PySequence_Size")]
        private static extern IntPtr _PySequence_Size(IntPtr pointer);

        [DllImport(_PythonDll, CallingConvention = CallingConvention.Cdecl)]
        internal static extern int PySequence_Contains(IntPtr pointer, IntPtr item);

        [DllImport(_PythonDll, CallingConvention = CallingConvention.Cdecl)]
        internal static extern IntPtr PySequence_Concat(IntPtr pointer, IntPtr other);

        internal static IntPtr PySequence_Repeat(IntPtr pointer, long count)
        {
            return PySequence_Repeat(pointer, new IntPtr(count));
        }

        [DllImport(_PythonDll, CallingConvention = CallingConvention.Cdecl)]
        private static extern IntPtr PySequence_Repeat(IntPtr pointer, IntPtr count);

        [DllImport(_PythonDll, CallingConvention = CallingConvention.Cdecl)]
        internal static extern int PySequence_Index(IntPtr pointer, IntPtr item);

        internal static long PySequence_Count(IntPtr pointer, IntPtr value)
        {
            return (long) _PySequence_Count(pointer, value);
        }

        [DllImport(_PythonDll, CallingConvention = CallingConvention.Cdecl, EntryPoint = "PySequence_Count")]
        private static extern IntPtr _PySequence_Count(IntPtr pointer, IntPtr value);

        [DllImport(_PythonDll, CallingConvention = CallingConvention.Cdecl)]
        internal static extern IntPtr PySequence_Tuple(IntPtr pointer);

        [DllImport(_PythonDll, CallingConvention = CallingConvention.Cdecl)]
        internal static extern IntPtr PySequence_List(IntPtr pointer);


        //====================================================================
        // Python string API
        //====================================================================

        internal static bool IsStringType(IntPtr op)
        {
            IntPtr t = PyObject_TYPE(op);
            return (t == PyStringType) || (t == PyUnicodeType);
        }

        internal static bool PyString_Check(IntPtr ob)
        {
            return PyObject_TYPE(ob) == PyStringType;
        }

        internal static IntPtr PyString_FromString(string value)
        {
#if PYTHON3
            return PyUnicode_FromKindAndData(_UCS, value, value.Length);
#elif PYTHON2
            return PyString_FromStringAndSize(value, value.Length);
#endif
        }

#if PYTHON3
        [DllImport(_PythonDll, CallingConvention = CallingConvention.Cdecl)]
        internal static extern IntPtr PyBytes_FromString(string op);

        internal static long PyBytes_Size(IntPtr op)
        {
            return (long) _PyBytes_Size(op);
        }

        [DllImport(_PythonDll, CallingConvention = CallingConvention.Cdecl, EntryPoint = "PyBytes_Size")]
        private static extern IntPtr _PyBytes_Size(IntPtr op);

        internal static IntPtr PyBytes_AS_STRING(IntPtr ob)
        {
            return ob + BytesOffset.ob_sval;
        }

        internal static IntPtr PyString_FromStringAndSize(string value, long size)
        {
            return _PyString_FromStringAndSize(value, new IntPtr(size));
        }

        [DllImport(_PythonDll, CallingConvention = CallingConvention.Cdecl,
            EntryPoint = "PyUnicode_FromStringAndSize")]
        internal static extern IntPtr _PyString_FromStringAndSize(
            [MarshalAs(UnmanagedType.CustomMarshaler, MarshalTypeRef = typeof(Utf8Marshaler))] string value,
            IntPtr size
        );

        internal static IntPtr PyUnicode_FromStringAndSize(IntPtr value, long size)
        {
            return PyUnicode_FromStringAndSize(value, new IntPtr(size));
        }

        [DllImport(_PythonDll, CallingConvention = CallingConvention.Cdecl)]
        private static extern IntPtr PyUnicode_FromStringAndSize(IntPtr value, IntPtr size);
#elif PYTHON2
        internal static IntPtr PyString_FromStringAndSize(string value, long size)
        {
            return PyString_FromStringAndSize(value, new IntPtr(size));
        }

        [DllImport(_PythonDll, CallingConvention = CallingConvention.Cdecl)]
        private static extern IntPtr PyString_FromStringAndSize(string value, IntPtr size);

        [DllImport(_PythonDll, CallingConvention = CallingConvention.Cdecl)]
        internal static extern IntPtr PyString_AsString(IntPtr op);

        [DllImport(_PythonDll, CallingConvention = CallingConvention.Cdecl)]
        internal static extern int PyString_Size(IntPtr pointer);
#endif

        internal static bool PyUnicode_Check(IntPtr ob)
        {
            return PyObject_TYPE(ob) == PyUnicodeType;
        }

#if PYTHON3
        [DllImport(_PythonDll, CallingConvention = CallingConvention.Cdecl)]
        internal static extern IntPtr PyUnicode_FromObject(IntPtr ob);

        [DllImport(_PythonDll, CallingConvention = CallingConvention.Cdecl)]
        internal static extern IntPtr PyUnicode_FromEncodedObject(IntPtr ob, IntPtr enc, IntPtr err);

        internal static IntPtr PyUnicode_FromKindAndData(int kind, string s, long size)
        {
            return PyUnicode_FromKindAndData(kind, s, new IntPtr(size));
        }

        [DllImport(_PythonDll, CallingConvention = CallingConvention.Cdecl)]
        private static extern IntPtr PyUnicode_FromKindAndData(
            int kind,
            [MarshalAs(UnmanagedType.CustomMarshaler, MarshalTypeRef = typeof(UcsMarshaler))] string s,
            IntPtr size
        );

        internal static IntPtr PyUnicode_FromUnicode(string s, long size)
        {
            return PyUnicode_FromKindAndData(_UCS, s, size);
        }

        internal static long PyUnicode_GetSize(IntPtr ob)
        {
            return (long)_PyUnicode_GetSize(ob);
        }

        [DllImport(_PythonDll, CallingConvention = CallingConvention.Cdecl, EntryPoint = "PyUnicode_GetSize")]
        private static extern IntPtr _PyUnicode_GetSize(IntPtr ob);

        [DllImport(_PythonDll, CallingConvention = CallingConvention.Cdecl)]
        internal static extern IntPtr PyUnicode_AsUnicode(IntPtr ob);

        [DllImport(_PythonDll, CallingConvention = CallingConvention.Cdecl)]
        internal static extern IntPtr PyUnicode_FromOrdinal(int c);
#elif PYTHON2
        [DllImport(_PythonDll, CallingConvention = CallingConvention.Cdecl,
            EntryPoint = PyUnicodeEntryPoint + "FromObject")]
        internal static extern IntPtr PyUnicode_FromObject(IntPtr ob);

        [DllImport(_PythonDll, CallingConvention = CallingConvention.Cdecl,
            EntryPoint = PyUnicodeEntryPoint + "FromEncodedObject")]
        internal static extern IntPtr PyUnicode_FromEncodedObject(IntPtr ob, IntPtr enc, IntPtr err);

        internal static IntPtr PyUnicode_FromUnicode(string s, long size)
        {
            return PyUnicode_FromUnicode(s, new IntPtr(size));
        }

        [DllImport(_PythonDll, CallingConvention = CallingConvention.Cdecl,
            EntryPoint = PyUnicodeEntryPoint + "FromUnicode")]
        private static extern IntPtr PyUnicode_FromUnicode(
            [MarshalAs(UnmanagedType.CustomMarshaler, MarshalTypeRef = typeof(UcsMarshaler))] string s,
            IntPtr size
        );

        internal static long PyUnicode_GetSize(IntPtr ob)
        {
            return (long) _PyUnicode_GetSize(ob);
        }

        [DllImport(_PythonDll, CallingConvention = CallingConvention.Cdecl,
            EntryPoint = PyUnicodeEntryPoint + "GetSize")]
        internal static extern IntPtr _PyUnicode_GetSize(IntPtr ob);

        [DllImport(_PythonDll, CallingConvention = CallingConvention.Cdecl,
            EntryPoint = PyUnicodeEntryPoint + "AsUnicode")]
        internal static extern IntPtr PyUnicode_AsUnicode(IntPtr ob);

        [DllImport(_PythonDll, CallingConvention = CallingConvention.Cdecl,
            EntryPoint = PyUnicodeEntryPoint + "FromOrdinal")]
        internal static extern IntPtr PyUnicode_FromOrdinal(int c);
#endif

        internal static IntPtr PyUnicode_FromString(string s)
        {
            return PyUnicode_FromUnicode(s, s.Length);
        }

        /// <summary>
        /// Function to access the internal PyUnicode/PyString object and
        /// convert it to a managed string with the correct encoding.
        /// </summary>
        /// <remarks>
        /// We can't easily do this through through the CustomMarshaler's on
        /// the returns because will have access to the IntPtr but not size.
        /// <para />
        /// For PyUnicodeType, we can't convert with Marshal.PtrToStringUni
        /// since it only works for UCS2.
        /// </remarks>
        /// <param name="op">PyStringType or PyUnicodeType object to convert</param>
        /// <returns>Managed String</returns>
        internal static string GetManagedString(IntPtr op)
        {
            IntPtr type = PyObject_TYPE(op);

#if PYTHON2 // Python 3 strings are all Unicode
            if (type == PyStringType)
            {
                return Marshal.PtrToStringAnsi(PyString_AsString(op), PyString_Size(op));
            }
#endif

            if (type == PyUnicodeType)
            {
                IntPtr p = PyUnicode_AsUnicode(op);
                int length = (int)PyUnicode_GetSize(op);

                int size = length * _UCS;
                var buffer = new byte[size];
                Marshal.Copy(p, buffer, 0, size);
                return PyEncoding.GetString(buffer, 0, size);
            }

            return null;
        }


        //====================================================================
        // Python dictionary API
        //====================================================================

        internal static bool PyDict_Check(IntPtr ob)
        {
            return PyObject_TYPE(ob) == PyDictType;
        }

        [DllImport(_PythonDll, CallingConvention = CallingConvention.Cdecl)]
        internal static extern IntPtr PyDict_New();

        [DllImport(_PythonDll, CallingConvention = CallingConvention.Cdecl)]
        internal static extern IntPtr PyDictProxy_New(IntPtr dict);

        [DllImport(_PythonDll, CallingConvention = CallingConvention.Cdecl)]
        internal static extern IntPtr PyDict_GetItem(IntPtr pointer, IntPtr key);

        [DllImport(_PythonDll, CallingConvention = CallingConvention.Cdecl)]
        internal static extern IntPtr PyDict_GetItemString(IntPtr pointer, string key);

        [DllImport(_PythonDll, CallingConvention = CallingConvention.Cdecl)]
        internal static extern int PyDict_SetItem(IntPtr pointer, IntPtr key, IntPtr value);

        [DllImport(_PythonDll, CallingConvention = CallingConvention.Cdecl)]
        internal static extern int PyDict_SetItemString(IntPtr pointer, string key, IntPtr value);

        [DllImport(_PythonDll, CallingConvention = CallingConvention.Cdecl)]
        internal static extern int PyDict_DelItem(IntPtr pointer, IntPtr key);

        [DllImport(_PythonDll, CallingConvention = CallingConvention.Cdecl)]
        internal static extern int PyDict_DelItemString(IntPtr pointer, string key);

        [DllImport(_PythonDll, CallingConvention = CallingConvention.Cdecl)]
        internal static extern int PyMapping_HasKey(IntPtr pointer, IntPtr key);

        [DllImport(_PythonDll, CallingConvention = CallingConvention.Cdecl)]
        internal static extern IntPtr PyDict_Keys(IntPtr pointer);

        [DllImport(_PythonDll, CallingConvention = CallingConvention.Cdecl)]
        internal static extern IntPtr PyDict_Values(IntPtr pointer);

        [DllImport(_PythonDll, CallingConvention = CallingConvention.Cdecl)]
        internal static extern IntPtr PyDict_Items(IntPtr pointer);

        [DllImport(_PythonDll, CallingConvention = CallingConvention.Cdecl)]
        internal static extern IntPtr PyDict_Copy(IntPtr pointer);

        [DllImport(_PythonDll, CallingConvention = CallingConvention.Cdecl)]
        internal static extern int PyDict_Update(IntPtr pointer, IntPtr other);

        [DllImport(_PythonDll, CallingConvention = CallingConvention.Cdecl)]
        internal static extern void PyDict_Clear(IntPtr pointer);

        internal static long PyDict_Size(IntPtr pointer)
        {
            return (long) _PyDict_Size(pointer);
        }

        [DllImport(_PythonDll, CallingConvention = CallingConvention.Cdecl, EntryPoint = "PyDict_Size")]
        internal static extern IntPtr _PyDict_Size(IntPtr pointer);


        //====================================================================
        // Python list API
        //====================================================================

        internal static bool PyList_Check(IntPtr ob)
        {
            return PyObject_TYPE(ob) == PyListType;
        }

        internal static IntPtr PyList_New(long size)
        {
            return PyList_New(new IntPtr(size));
        }

        [DllImport(_PythonDll, CallingConvention = CallingConvention.Cdecl)]
        private static extern IntPtr PyList_New(IntPtr size);

        [DllImport(_PythonDll, CallingConvention = CallingConvention.Cdecl)]
        internal static extern IntPtr PyList_AsTuple(IntPtr pointer);

        internal static IntPtr PyList_GetItem(IntPtr pointer, long index)
        {
            return PyList_GetItem(pointer, new IntPtr(index));
        }

        [DllImport(_PythonDll, CallingConvention = CallingConvention.Cdecl)]
        private static extern IntPtr PyList_GetItem(IntPtr pointer, IntPtr index);

        internal static int PyList_SetItem(IntPtr pointer, long index, IntPtr value)
        {
            return PyList_SetItem(pointer, new IntPtr(index), value);
        }

        [DllImport(_PythonDll, CallingConvention = CallingConvention.Cdecl)]
        private static extern int PyList_SetItem(IntPtr pointer, IntPtr index, IntPtr value);

        internal static int PyList_Insert(IntPtr pointer, long index, IntPtr value)
        {
            return PyList_Insert(pointer, new IntPtr(index), value);
        }

        [DllImport(_PythonDll, CallingConvention = CallingConvention.Cdecl)]
        private static extern int PyList_Insert(IntPtr pointer, IntPtr index, IntPtr value);

        [DllImport(_PythonDll, CallingConvention = CallingConvention.Cdecl)]
        internal static extern int PyList_Append(IntPtr pointer, IntPtr value);

        [DllImport(_PythonDll, CallingConvention = CallingConvention.Cdecl)]
        internal static extern int PyList_Reverse(IntPtr pointer);

        [DllImport(_PythonDll, CallingConvention = CallingConvention.Cdecl)]
        internal static extern int PyList_Sort(IntPtr pointer);

        internal static IntPtr PyList_GetSlice(IntPtr pointer, long start, long end)
        {
            return PyList_GetSlice(pointer, new IntPtr(start), new IntPtr(end));
        }

        [DllImport(_PythonDll, CallingConvention = CallingConvention.Cdecl)]
        private static extern IntPtr PyList_GetSlice(IntPtr pointer, IntPtr start, IntPtr end);

        internal static int PyList_SetSlice(IntPtr pointer, long start, long end, IntPtr value)
        {
            return PyList_SetSlice(pointer, new IntPtr(start), new IntPtr(end), value);
        }

        [DllImport(_PythonDll, CallingConvention = CallingConvention.Cdecl)]
        private static extern int PyList_SetSlice(IntPtr pointer, IntPtr start, IntPtr end, IntPtr value);

        internal static long PyList_Size(IntPtr pointer)
        {
            return (long) _PyList_Size(pointer);
        }

        [DllImport(_PythonDll, CallingConvention = CallingConvention.Cdecl, EntryPoint = "PyList_Size")]
        private static extern IntPtr _PyList_Size(IntPtr pointer);

        //====================================================================
        // Python tuple API
        //====================================================================

        internal static bool PyTuple_Check(IntPtr ob)
        {
            return PyObject_TYPE(ob) == PyTupleType;
        }

        internal static IntPtr PyTuple_New(long size)
        {
            return PyTuple_New(new IntPtr(size));
        }

        [DllImport(_PythonDll, CallingConvention = CallingConvention.Cdecl)]
        private static extern IntPtr PyTuple_New(IntPtr size);

        internal static IntPtr PyTuple_GetItem(IntPtr pointer, long index)
        {
            return PyTuple_GetItem(pointer, new IntPtr(index));
        }

        [DllImport(_PythonDll, CallingConvention = CallingConvention.Cdecl)]
        private static extern IntPtr PyTuple_GetItem(IntPtr pointer, IntPtr index);

        internal static int PyTuple_SetItem(IntPtr pointer, long index, IntPtr value)
        {
            return PyTuple_SetItem(pointer, new IntPtr(index), value);
        }

        [DllImport(_PythonDll, CallingConvention = CallingConvention.Cdecl)]
        private static extern int PyTuple_SetItem(IntPtr pointer, IntPtr index, IntPtr value);

        internal static IntPtr PyTuple_GetSlice(IntPtr pointer, long start, long end)
        {
            return PyTuple_GetSlice(pointer, new IntPtr(start), new IntPtr(end));
        }

        [DllImport(_PythonDll, CallingConvention = CallingConvention.Cdecl)]
        private static extern IntPtr PyTuple_GetSlice(IntPtr pointer, IntPtr start, IntPtr end);

        internal static long PyTuple_Size(IntPtr pointer)
        {
            return (long) _PyTuple_Size(pointer);
        }

        [DllImport(_PythonDll, CallingConvention = CallingConvention.Cdecl, EntryPoint = "PyTuple_Size")]
        private static extern IntPtr _PyTuple_Size(IntPtr pointer);


        //====================================================================
        // Python iterator API
        //====================================================================

        internal static bool PyIter_Check(IntPtr pointer)
        {
            var ob_type = Marshal.ReadIntPtr(pointer, ObjectOffset.ob_type);
#if PYTHON2
            long tp_flags = Util.ReadCLong(ob_type, TypeOffset.tp_flags);
            if ((tp_flags & TypeFlags.HaveIter) == 0)
                return false;
#endif
            IntPtr tp_iternext = Marshal.ReadIntPtr(ob_type, TypeOffset.tp_iternext);
            return tp_iternext != IntPtr.Zero && tp_iternext != _PyObject_NextNotImplemented;
        }

        [DllImport(_PythonDll, CallingConvention = CallingConvention.Cdecl)]
        internal static extern IntPtr PyIter_Next(IntPtr pointer);


        //====================================================================
        // Python module API
        //====================================================================

        [DllImport(_PythonDll, CallingConvention = CallingConvention.Cdecl)]
        internal static extern IntPtr PyModule_New(string name);

        [DllImport(_PythonDll, CallingConvention = CallingConvention.Cdecl)]
        internal static extern string PyModule_GetName(IntPtr module);

        [DllImport(_PythonDll, CallingConvention = CallingConvention.Cdecl)]
        internal static extern IntPtr PyModule_GetDict(IntPtr module);

        [DllImport(_PythonDll, CallingConvention = CallingConvention.Cdecl)]
        internal static extern string PyModule_GetFilename(IntPtr module);

#if PYTHON3
        [DllImport(_PythonDll, CallingConvention = CallingConvention.Cdecl)]
        internal static extern IntPtr PyModule_Create2(IntPtr module, int apiver);
#endif

        [DllImport(_PythonDll, CallingConvention = CallingConvention.Cdecl)]
        internal static extern IntPtr PyImport_Import(IntPtr name);

        [DllImport(_PythonDll, CallingConvention = CallingConvention.Cdecl)]
        internal static extern IntPtr PyImport_ImportModule(string name);

        [DllImport(_PythonDll, CallingConvention = CallingConvention.Cdecl)]
        internal static extern IntPtr PyImport_ReloadModule(IntPtr module);

        [DllImport(_PythonDll, CallingConvention = CallingConvention.Cdecl)]
        internal static extern IntPtr PyImport_AddModule(string name);

        [DllImport(_PythonDll, CallingConvention = CallingConvention.Cdecl)]
        internal static extern IntPtr PyImport_GetModuleDict();

#if PYTHON3
        [DllImport(_PythonDll, CallingConvention = CallingConvention.Cdecl)]
        internal static extern void PySys_SetArgvEx(
            int argc,
            [MarshalAs(UnmanagedType.CustomMarshaler, MarshalTypeRef = typeof(StrArrayMarshaler))] string[] argv,
            int updatepath
        );
#elif PYTHON2
        [DllImport(_PythonDll, CallingConvention = CallingConvention.Cdecl)]
        internal static extern void PySys_SetArgvEx(
            int argc,
            string[] argv,
            int updatepath
        );
#endif

        [DllImport(_PythonDll, CallingConvention = CallingConvention.Cdecl)]
        internal static extern IntPtr PySys_GetObject(string name);

        [DllImport(_PythonDll, CallingConvention = CallingConvention.Cdecl)]
        internal static extern int PySys_SetObject(string name, IntPtr ob);


        //====================================================================
        // Python type object API
        //====================================================================

        internal static bool PyType_Check(IntPtr ob)
        {
            return PyObject_TypeCheck(ob, PyTypeType);
        }

        [DllImport(_PythonDll, CallingConvention = CallingConvention.Cdecl)]
        internal static extern void PyType_Modified(IntPtr type);

        [DllImport(_PythonDll, CallingConvention = CallingConvention.Cdecl)]
        internal static extern bool PyType_IsSubtype(IntPtr t1, IntPtr t2);

        internal static bool PyObject_TypeCheck(IntPtr ob, IntPtr tp)
        {
            IntPtr t = PyObject_TYPE(ob);
            return (t == tp) || PyType_IsSubtype(t, tp);
        }

        [DllImport(_PythonDll, CallingConvention = CallingConvention.Cdecl)]
        internal static extern IntPtr PyType_GenericNew(IntPtr type, IntPtr args, IntPtr kw);

        internal static IntPtr PyType_GenericAlloc(IntPtr type, long n)
        {
            return PyType_GenericAlloc(type, new IntPtr(n));
        }

        [DllImport(_PythonDll, CallingConvention = CallingConvention.Cdecl)]
        private static extern IntPtr PyType_GenericAlloc(IntPtr type, IntPtr n);

        [DllImport(_PythonDll, CallingConvention = CallingConvention.Cdecl)]
        internal static extern int PyType_Ready(IntPtr type);

        [DllImport(_PythonDll, CallingConvention = CallingConvention.Cdecl)]
        internal static extern IntPtr _PyType_Lookup(IntPtr type, IntPtr name);

        [DllImport(_PythonDll, CallingConvention = CallingConvention.Cdecl)]
        internal static extern IntPtr PyObject_GenericGetAttr(IntPtr obj, IntPtr name);

        [DllImport(_PythonDll, CallingConvention = CallingConvention.Cdecl)]
        internal static extern int PyObject_GenericSetAttr(IntPtr obj, IntPtr name, IntPtr value);

        [DllImport(_PythonDll, CallingConvention = CallingConvention.Cdecl)]
        internal static extern IntPtr _PyObject_GetDictPtr(IntPtr obj);

        [DllImport(_PythonDll, CallingConvention = CallingConvention.Cdecl)]
        internal static extern IntPtr PyObject_GC_New(IntPtr tp);

        [DllImport(_PythonDll, CallingConvention = CallingConvention.Cdecl)]
        internal static extern void PyObject_GC_Del(IntPtr tp);

        [DllImport(_PythonDll, CallingConvention = CallingConvention.Cdecl)]
        internal static extern void PyObject_GC_Track(IntPtr tp);

        [DllImport(_PythonDll, CallingConvention = CallingConvention.Cdecl)]
        internal static extern void PyObject_GC_UnTrack(IntPtr tp);


        //====================================================================
        // Python memory API
        //====================================================================

        internal static IntPtr PyMem_Malloc(long size)
        {
            return PyMem_Malloc(new IntPtr(size));
        }

        [DllImport(_PythonDll, CallingConvention = CallingConvention.Cdecl)]
        private static extern IntPtr PyMem_Malloc(IntPtr size);

        internal static IntPtr PyMem_Realloc(IntPtr ptr, long size)
        {
            return PyMem_Realloc(ptr, new IntPtr(size));
        }

        [DllImport(_PythonDll, CallingConvention = CallingConvention.Cdecl)]
        private static extern IntPtr PyMem_Realloc(IntPtr ptr, IntPtr size);

        [DllImport(_PythonDll, CallingConvention = CallingConvention.Cdecl)]
        internal static extern void PyMem_Free(IntPtr ptr);


        //====================================================================
        // Python exception API
        //====================================================================

        [DllImport(_PythonDll, CallingConvention = CallingConvention.Cdecl)]
        internal static extern void PyErr_SetString(IntPtr ob, string message);

        [DllImport(_PythonDll, CallingConvention = CallingConvention.Cdecl)]
        internal static extern void PyErr_SetObject(IntPtr ob, IntPtr message);

        [DllImport(_PythonDll, CallingConvention = CallingConvention.Cdecl)]
        internal static extern IntPtr PyErr_SetFromErrno(IntPtr ob);

        [DllImport(_PythonDll, CallingConvention = CallingConvention.Cdecl)]
        internal static extern void PyErr_SetNone(IntPtr ob);

        [DllImport(_PythonDll, CallingConvention = CallingConvention.Cdecl)]
        internal static extern int PyErr_ExceptionMatches(IntPtr exception);

        [DllImport(_PythonDll, CallingConvention = CallingConvention.Cdecl)]
        internal static extern int PyErr_GivenExceptionMatches(IntPtr ob, IntPtr val);

        [DllImport(_PythonDll, CallingConvention = CallingConvention.Cdecl)]
        internal static extern void PyErr_NormalizeException(IntPtr ob, IntPtr val, IntPtr tb);

        [DllImport(_PythonDll, CallingConvention = CallingConvention.Cdecl)]
        internal static extern IntPtr PyErr_Occurred();

        [DllImport(_PythonDll, CallingConvention = CallingConvention.Cdecl)]
        internal static extern void PyErr_Fetch(ref IntPtr ob, ref IntPtr val, ref IntPtr tb);

        [DllImport(_PythonDll, CallingConvention = CallingConvention.Cdecl)]
        internal static extern void PyErr_Restore(IntPtr ob, IntPtr val, IntPtr tb);

        [DllImport(_PythonDll, CallingConvention = CallingConvention.Cdecl)]
        internal static extern void PyErr_Clear();

        [DllImport(_PythonDll, CallingConvention = CallingConvention.Cdecl)]
        internal static extern void PyErr_Print();


        //====================================================================
        // Miscellaneous
        //====================================================================

        [DllImport(_PythonDll, CallingConvention = CallingConvention.Cdecl)]
        internal static extern IntPtr PyMethod_Self(IntPtr ob);

        [DllImport(_PythonDll, CallingConvention = CallingConvention.Cdecl)]
        internal static extern IntPtr PyMethod_Function(IntPtr ob);

        [DllImport(_PythonDll, CallingConvention = CallingConvention.Cdecl)]
        internal static extern int Py_AddPendingCall(IntPtr func, IntPtr arg);

        [DllImport(_PythonDll, CallingConvention = CallingConvention.Cdecl)]
        internal static extern int Py_MakePendingCalls();
    }
}<|MERGE_RESOLUTION|>--- conflicted
+++ resolved
@@ -8,10 +8,7 @@
 
 namespace Python.Runtime
 {
-<<<<<<< HEAD
-=======
-
->>>>>>> df0574db
+
     /// <summary>
     /// Encapsulates the low-level Python C API. Note that it is
     /// the responsibility of the caller to have acquired the GIL
@@ -300,7 +297,6 @@
             IntPtr dllLocal = IntPtr.Zero;
             var loader = LibraryLoader.Get(OperatingSystem);
 
-<<<<<<< HEAD
             // Since `_PyObject_NextNotImplemented` would set to a heap class
             // for tp_iternext which doesn't implement __next__.
             // Thus we need a heap class to get it, the ZipImportError is a
@@ -315,18 +311,6 @@
             // this for the type manager and potentially other details. Must
             // happen after caching the python types, above.
             InitializePlatformData();
-=======
-            if (_PythonDll != "__Internal")
-            {
-                dllLocal = loader.Load(_PythonDll);
-            }
-            _PyObject_NextNotImplemented = loader.GetFunction(dllLocal, "_PyObject_NextNotImplemented");
-
-            if (dllLocal != IntPtr.Zero)
-            {
-                loader.Free(dllLocal);
-            }
->>>>>>> df0574db
 
             // Initialize modules that depend on the runtime class.
             AssemblyManager.Initialize();
