using System;
using System.Runtime.InteropServices;
using System.Security;
using System.Text;
using System.Threading;
using System.Collections.Generic;
using Python.Runtime.Platform;

namespace Python.Runtime
{

    /// <summary>
    /// Encapsulates the low-level Python C API. Note that it is
    /// the responsibility of the caller to have acquired the GIL
    /// before calling any of these methods.
    /// </summary>
    public class Runtime
    {
        // C# compiler copies constants to the assemblies that references this library.
        // We needs to replace all public constants to static readonly fields to allow
        // binary substitution of different Python.Runtime.dll builds in a target application.

        public static int UCS => _UCS;

#if UCS4
        internal const int _UCS = 4;

        /// <summary>
        /// EntryPoint to be used in DllImport to map to correct Unicode
        /// methods prior to PEP393. Only used for PY27.
        /// </summary>
        private const string PyUnicodeEntryPoint = "PyUnicodeUCS4_";
#elif UCS2
        internal const int _UCS = 2;

        /// <summary>
        /// EntryPoint to be used in DllImport to map to correct Unicode
        /// methods prior to PEP393. Only used for PY27.
        /// </summary>
        private const string PyUnicodeEntryPoint = "PyUnicodeUCS2_";
#else
#error You must define either UCS2 or UCS4!
#endif

        // C# compiler copies constants to the assemblies that references this library.
        // We needs to replace all public constants to static readonly fields to allow
        // binary substitution of different Python.Runtime.dll builds in a target application.

        public static string pyversion => _pyversion;
        public static string pyver => _pyver;

#if PYTHON27
        internal const string _pyversion = "2.7";
        internal const string _pyver = "27";
#elif PYTHON34
        internal const string _pyversion = "3.4";
        internal const string _pyver = "34";
#elif PYTHON35
        internal const string _pyversion = "3.5";
        internal const string _pyver = "35";
#elif PYTHON36
        internal const string _pyversion = "3.6";
        internal const string _pyver = "36";
#elif PYTHON37
        internal const string _pyversion = "3.7";
        internal const string _pyver = "37";
#elif PYTHON38
        internal const string _pyversion = "3.8";
        internal const string _pyver = "38";
#else
#error You must define one of PYTHON34 to PYTHON38 or PYTHON27
#endif

#if MONO_LINUX || MONO_OSX // Linux/macOS use dotted version string
        internal const string dllBase = "python" + _pyversion;
#else // Windows
        internal const string dllBase = "python" + _pyver;
#endif

#if PYTHON_WITH_PYDEBUG
        internal const string dllWithPyDebug = "d";
#else
        internal const string dllWithPyDebug = "";
#endif
#if PYTHON_WITH_PYMALLOC
        internal const string dllWithPyMalloc = "m";
#else
        internal const string dllWithPyMalloc = "";
#endif

        // C# compiler copies constants to the assemblies that references this library.
        // We needs to replace all public constants to static readonly fields to allow
        // binary substitution of different Python.Runtime.dll builds in a target application.

        public static readonly string PythonDLL = _PythonDll;

#if PYTHON_WITHOUT_ENABLE_SHARED && !NETSTANDARD
        internal const string _PythonDll = "__Internal";
#else
        internal const string _PythonDll = dllBase + dllWithPyDebug + dllWithPyMalloc;
#endif

        public static readonly int pyversionnumber = Convert.ToInt32(_pyver);

        // set to true when python is finalizing
        internal static object IsFinalizingLock = new object();
        internal static bool IsFinalizing;

        internal static bool Is32Bit = IntPtr.Size == 4;

        // .NET core: System.Runtime.InteropServices.RuntimeInformation.IsOSPlatform(OSPlatform.Windows)
        internal static bool IsWindows = Environment.OSVersion.Platform == PlatformID.Win32NT;

        static readonly Dictionary<string, OperatingSystemType> OperatingSystemTypeMapping = new Dictionary<string, OperatingSystemType>()
        {
            { "Windows", OperatingSystemType.Windows },
            { "Darwin", OperatingSystemType.Darwin },
            { "Linux", OperatingSystemType.Linux },
        };

        /// <summary>
        /// Gets the operating system as reported by python's platform.system().
        /// </summary>
        public static OperatingSystemType OperatingSystem { get; private set; }

        /// <summary>
        /// Gets the operating system as reported by python's platform.system().
        /// </summary>
        public static string OperatingSystemName { get; private set; }


        /// <summary>
        /// Map lower-case version of the python machine name to the processor
        /// type. There are aliases, e.g. x86_64 and amd64 are two names for
        /// the same thing. Make sure to lower-case the search string, because
        /// capitalization can differ.
        /// </summary>
        static readonly Dictionary<string, MachineType> MachineTypeMapping = new Dictionary<string, MachineType>()
        {
            ["i386"] = MachineType.i386,
            ["i686"] = MachineType.i386,
            ["x86"] = MachineType.i386,
            ["x86_64"] = MachineType.x86_64,
            ["amd64"] = MachineType.x86_64,
            ["x64"] = MachineType.x86_64,
            ["em64t"] = MachineType.x86_64,
            ["armv7l"] = MachineType.armv7l,
            ["armv8"] = MachineType.armv8,
            ["aarch64"] = MachineType.aarch64,
        };

        /// <summary>
        /// Gets the machine architecture as reported by python's platform.machine().
        /// </summary>
        public static MachineType Machine { get; private set; }/* set in Initialize using python's platform.machine */

        /// <summary>
        /// Gets the machine architecture as reported by python's platform.machine().
        /// </summary>
        public static string MachineName { get; private set; }

        internal static bool IsPython2 = pyversionnumber < 30;
        internal static bool IsPython3 = pyversionnumber >= 30;

        public static int MainManagedThreadId { get; private set; }

        /// <summary>
        /// Encoding to use to convert Unicode to/from Managed to Native
        /// </summary>
        internal static readonly Encoding PyEncoding = _UCS == 2 ? Encoding.Unicode : Encoding.UTF32;

        /// <summary>
        /// Initialize the runtime...
        /// </summary>
        internal static void Initialize(bool initSigs = false)
        {
            if (Py_IsInitialized() == 0)
            {
                Py_InitializeEx(initSigs ? 1 : 0);
                MainManagedThreadId = Thread.CurrentThread.ManagedThreadId;
            }

            if (PyEval_ThreadsInitialized() == 0)
            {
                PyEval_InitThreads();
            }

            IsFinalizing = false;

            CLRModule.Reset();
            GenericUtil.Reset();
            PyScopeManager.Reset();
            ClassManager.Reset();
            ClassDerivedObject.Reset();
            TypeManager.Reset();

            IntPtr op;
            IntPtr dict;
            if (IsPython3)
            {
                op = PyImport_ImportModule("builtins");
                dict = PyObject_GetAttrString(op, "__dict__");
            }
            else // Python2
            {
                dict = PyImport_GetModuleDict();
                op = PyDict_GetItemString(dict, "__builtin__");
            }
            PyNotImplemented = PyObject_GetAttrString(op, "NotImplemented");
            PyBaseObjectType = PyObject_GetAttrString(op, "object");

            PyNone = PyObject_GetAttrString(op, "None");
            PyTrue = PyObject_GetAttrString(op, "True");
            PyFalse = PyObject_GetAttrString(op, "False");

            PyBoolType = PyObject_Type(PyTrue);
            PyNoneType = PyObject_Type(PyNone);
            PyTypeType = PyObject_Type(PyNoneType);

            op = PyObject_GetAttrString(dict, "keys");
            PyMethodType = PyObject_Type(op);
            XDecref(op);

            // For some arcane reason, builtins.__dict__.__setitem__ is *not*
            // a wrapper_descriptor, even though dict.__setitem__ is.
            //
            // object.__init__ seems safe, though.
            op = PyObject_GetAttrString(PyBaseObjectType, "__init__");
            PyWrapperDescriptorType = PyObject_Type(op);
            XDecref(op);

#if PYTHON3
            XDecref(dict);
#endif

            op = PyString_FromString("string");
            PyStringType = PyObject_Type(op);
            XDecref(op);

            op = PyUnicode_FromString("unicode");
            PyUnicodeType = PyObject_Type(op);
            XDecref(op);

#if PYTHON3
            op = PyBytes_FromString("bytes");
            PyBytesType = PyObject_Type(op);
            XDecref(op);
#endif

            op = PyTuple_New(0);
            PyTupleType = PyObject_Type(op);
            XDecref(op);

            op = PyList_New(0);
            PyListType = PyObject_Type(op);
            XDecref(op);

            op = PyDict_New();
            PyDictType = PyObject_Type(op);
            XDecref(op);

            op = PyInt_FromInt32(0);
            PyIntType = PyObject_Type(op);
            XDecref(op);

            op = PyLong_FromLong(0);
            PyLongType = PyObject_Type(op);
            XDecref(op);

            op = PyFloat_FromDouble(0);
            PyFloatType = PyObject_Type(op);
            XDecref(op);

#if PYTHON3
            PyClassType = IntPtr.Zero;
            PyInstanceType = IntPtr.Zero;
#elif PYTHON2
            IntPtr s = PyString_FromString("_temp");
            IntPtr d = PyDict_New();

            IntPtr c = PyClass_New(IntPtr.Zero, d, s);
            PyClassType = PyObject_Type(c);

            IntPtr i = PyInstance_New(c, IntPtr.Zero, IntPtr.Zero);
            PyInstanceType = PyObject_Type(i);

            XDecref(s);
            XDecref(i);
            XDecref(c);
            XDecref(d);
#endif

            Error = new IntPtr(-1);

            // Initialize data about the platform we're running on. We need
            // this for the type manager and potentially other details. Must
            // happen after caching the python types, above.
            InitializePlatformData();

            IntPtr dllLocal = IntPtr.Zero;
            var loader = LibraryLoader.Get(OperatingSystem);

<<<<<<< HEAD
            // Since `_PyObject_NextNotImplemented` would set to a heap class
            // for tp_iternext which doesn't implement __next__.
            // Thus we need a heap class to get it, the ZipImportError is a
            // heap class and it's in builtins, so we can use it as a trick.
            var zipimport = PyImport_ImportModule("zipimport");
            var ZipImportError = PyObject_GetAttrString(zipimport, "ZipImportError");
            _PyObject_NextNotImplemented = Marshal.ReadIntPtr(ZipImportError, TypeOffset.tp_iternext);
            XDecref(ZipImportError);
            XDecref(zipimport);
=======
            if (_PythonDll != "__Internal")
            {
                dllLocal = loader.Load(_PythonDll);
            }
            _PyObject_NextNotImplemented = loader.GetFunction(dllLocal, "_PyObject_NextNotImplemented");
            PyModuleType = loader.GetFunction(dllLocal, "PyModule_Type");
>>>>>>> 34d8d350

            // Initialize data about the platform we're running on. We need
            // this for the type manager and potentially other details. Must
            // happen after caching the python types, above.
            InitializePlatformData();

            // Initialize modules that depend on the runtime class.
            AssemblyManager.Initialize();
            PyCLRMetaType = MetaType.Initialize();
            Exceptions.Initialize();
            ImportHook.Initialize();

            // Need to add the runtime directory to sys.path so that we
            // can find built-in assemblies like System.Data, et. al.
            string rtdir = RuntimeEnvironment.GetRuntimeDirectory();
            IntPtr path = PySys_GetObject("path");
            IntPtr item = PyString_FromString(rtdir);
            PyList_Append(path, item);
            XDecref(item);
            AssemblyManager.UpdatePath();
        }

        /// <summary>
        /// Initializes the data about platforms.
        ///
        /// This must be the last step when initializing the runtime:
        /// GetManagedString needs to have the cached values for types.
        /// But it must run before initializing anything outside the runtime
        /// because those rely on the platform data.
        /// </summary>
        private static void InitializePlatformData()
        {
            IntPtr op;
            IntPtr fn;
            IntPtr platformModule = PyImport_ImportModule("platform");
            IntPtr emptyTuple = PyTuple_New(0);

            fn = PyObject_GetAttrString(platformModule, "system");
            op = PyObject_Call(fn, emptyTuple, IntPtr.Zero);
            OperatingSystemName = GetManagedString(op);
            XDecref(op);
            XDecref(fn);

            fn = PyObject_GetAttrString(platformModule, "machine");
            op = PyObject_Call(fn, emptyTuple, IntPtr.Zero);
            MachineName = GetManagedString(op);
            XDecref(op);
            XDecref(fn);

            XDecref(emptyTuple);
            XDecref(platformModule);

            // Now convert the strings into enum values so we can do switch
            // statements rather than constant parsing.
            OperatingSystemType OSType;
            if (!OperatingSystemTypeMapping.TryGetValue(OperatingSystemName, out OSType))
            {
                OSType = OperatingSystemType.Other;
            }
            OperatingSystem = OSType;

            MachineType MType;
            if (!MachineTypeMapping.TryGetValue(MachineName.ToLower(), out MType))
            {
                MType = MachineType.Other;
            }
            Machine = MType;
        }

        internal static void Shutdown()
        {
            AssemblyManager.Shutdown();
            Exceptions.Shutdown();
            ImportHook.Shutdown();
            Finalizer.Shutdown();
            Py_Finalize();
        }

        // called *without* the GIL acquired by clr._AtExit
        internal static int AtExit()
        {
            lock (IsFinalizingLock)
            {
                IsFinalizing = true;
            }
            return 0;
        }

        internal static IntPtr Py_single_input = (IntPtr)256;
        internal static IntPtr Py_file_input = (IntPtr)257;
        internal static IntPtr Py_eval_input = (IntPtr)258;

        internal static IntPtr PyBaseObjectType;
        internal static IntPtr PyModuleType;
        internal static IntPtr PyClassType;
        internal static IntPtr PyInstanceType;
        internal static IntPtr PyCLRMetaType;
        internal static IntPtr PyMethodType;
        internal static IntPtr PyWrapperDescriptorType;

        internal static IntPtr PyUnicodeType;
        internal static IntPtr PyStringType;
        internal static IntPtr PyTupleType;
        internal static IntPtr PyListType;
        internal static IntPtr PyDictType;
        internal static IntPtr PyIntType;
        internal static IntPtr PyLongType;
        internal static IntPtr PyFloatType;
        internal static IntPtr PyBoolType;
        internal static IntPtr PyNoneType;
        internal static IntPtr PyTypeType;

        internal static IntPtr Py_NoSiteFlag;

#if PYTHON3
        internal static IntPtr PyBytesType;
#endif
        internal static IntPtr _PyObject_NextNotImplemented;

        internal static IntPtr PyNotImplemented;
        internal const int Py_LT = 0;
        internal const int Py_LE = 1;
        internal const int Py_EQ = 2;
        internal const int Py_NE = 3;
        internal const int Py_GT = 4;
        internal const int Py_GE = 5;

        internal static IntPtr PyTrue;
        internal static IntPtr PyFalse;
        internal static IntPtr PyNone;
        internal static IntPtr Error;

        /// <summary>
        /// Check if any Python Exceptions occurred.
        /// If any exist throw new PythonException.
        /// </summary>
        /// <remarks>
        /// Can be used instead of `obj == IntPtr.Zero` for example.
        /// </remarks>
        internal static void CheckExceptionOccurred()
        {
            if (PyErr_Occurred() != IntPtr.Zero)
            {
                throw new PythonException();
            }
        }

        internal static IntPtr ExtendTuple(IntPtr t, params IntPtr[] args)
        {
            var size = PyTuple_Size(t);
            int add = args.Length;
            IntPtr item;

            IntPtr items = PyTuple_New(size + add);
            for (var i = 0; i < size; i++)
            {
                item = PyTuple_GetItem(t, i);
                XIncref(item);
                PyTuple_SetItem(items, i, item);
            }

            for (var n = 0; n < add; n++)
            {
                item = args[n];
                XIncref(item);
                PyTuple_SetItem(items, size + n, item);
            }

            return items;
        }

        internal static Type[] PythonArgsToTypeArray(IntPtr arg)
        {
            return PythonArgsToTypeArray(arg, false);
        }

        internal static Type[] PythonArgsToTypeArray(IntPtr arg, bool mangleObjects)
        {
            // Given a PyObject * that is either a single type object or a
            // tuple of (managed or unmanaged) type objects, return a Type[]
            // containing the CLR Type objects that map to those types.
            IntPtr args = arg;
            var free = false;

            if (!PyTuple_Check(arg))
            {
                args = PyTuple_New(1);
                XIncref(arg);
                PyTuple_SetItem(args, 0, arg);
                free = true;
            }

            var n = PyTuple_Size(args);
            var types = new Type[n];
            Type t = null;

            for (var i = 0; i < n; i++)
            {
                IntPtr op = PyTuple_GetItem(args, i);
                if (mangleObjects && (!PyType_Check(op)))
                {
                    op = PyObject_TYPE(op);
                }
                ManagedType mt = ManagedType.GetManagedObject(op);

                if (mt is ClassBase)
                {
                    t = ((ClassBase)mt).type;
                }
                else if (mt is CLRObject)
                {
                    object inst = ((CLRObject)mt).inst;
                    if (inst is Type)
                    {
                        t = inst as Type;
                    }
                }
                else
                {
                    t = Converter.GetTypeByAlias(op);
                }

                if (t == null)
                {
                    types = null;
                    break;
                }
                types[i] = t;
            }
            if (free)
            {
                XDecref(args);
            }
            return types;
        }

        /// <summary>
        /// Managed exports of the Python C API. Where appropriate, we do
        /// some optimization to avoid managed &lt;--&gt; unmanaged transitions
        /// (mostly for heavily used methods).
        /// </summary>
        internal static unsafe void XIncref(IntPtr op)
        {
#if PYTHON_WITH_PYDEBUG || NETSTANDARD
            Py_IncRef(op);
            return;
#else
            var p = (void*)op;
            if ((void*)0 != p)
            {
                if (Is32Bit)
                {
                    (*(int*)p)++;
                }
                else
                {
                    (*(long*)p)++;
                }
            }
#endif
        }

        internal static unsafe void XDecref(IntPtr op)
        {
#if PYTHON_WITH_PYDEBUG || NETSTANDARD
            Py_DecRef(op);
            return;
#else
            var p = (void*)op;
            if ((void*)0 != p)
            {
                if (Is32Bit)
                {
                    --(*(int*)p);
                }
                else
                {
                    --(*(long*)p);
                }
                if ((*(int*)p) == 0)
                {
                    // PyObject_HEAD: struct _typeobject *ob_type
                    void* t = Is32Bit
                        ? (void*)(*((uint*)p + 1))
                        : (void*)(*((ulong*)p + 1));
                    // PyTypeObject: destructor tp_dealloc
                    void* f = Is32Bit
                        ? (void*)(*((uint*)t + 6))
                        : (void*)(*((ulong*)t + 6));
                    if ((void*)0 == f)
                    {
                        return;
                    }
                    NativeCall.Impl.Void_Call_1(new IntPtr(f), op);
                }
            }
#endif
        }

        internal static unsafe long Refcount(IntPtr op)
        {
            var p = (void*)op;
            if ((void*)0 == p)
            {
                return 0;
            }
            return Is32Bit ? (*(int*)p) : (*(long*)p);
        }

        /// <summary>
        /// Export of Macro Py_XIncRef. Use XIncref instead.
        /// Limit this function usage for Testing and Py_Debug builds
        /// </summary>
        /// <param name="ob">PyObject Ptr</param>
        [DllImport(_PythonDll, CallingConvention = CallingConvention.Cdecl)]
        internal static extern void Py_IncRef(IntPtr ob);

        /// <summary>
        /// Export of Macro Py_XDecRef. Use XDecref instead.
        /// Limit this function usage for Testing and Py_Debug builds
        /// </summary>
        /// <param name="ob">PyObject Ptr</param>
        [DllImport(_PythonDll, CallingConvention = CallingConvention.Cdecl)]
        internal static extern void Py_DecRef(IntPtr ob);

        [DllImport(_PythonDll, CallingConvention = CallingConvention.Cdecl)]
        internal static extern void Py_Initialize();

        [DllImport(_PythonDll, CallingConvention = CallingConvention.Cdecl)]
        internal static extern void Py_InitializeEx(int initsigs);

        [DllImport(_PythonDll, CallingConvention = CallingConvention.Cdecl)]
        internal static extern int Py_IsInitialized();

        [DllImport(_PythonDll, CallingConvention = CallingConvention.Cdecl)]
        internal static extern void Py_Finalize();

        [DllImport(_PythonDll, CallingConvention = CallingConvention.Cdecl)]
        internal static extern IntPtr Py_NewInterpreter();

        [DllImport(_PythonDll, CallingConvention = CallingConvention.Cdecl)]
        internal static extern void Py_EndInterpreter(IntPtr threadState);

        [DllImport(_PythonDll, CallingConvention = CallingConvention.Cdecl)]
        internal static extern IntPtr PyThreadState_New(IntPtr istate);

        [DllImport(_PythonDll, CallingConvention = CallingConvention.Cdecl)]
        internal static extern IntPtr PyThreadState_Get();

        [DllImport(_PythonDll, CallingConvention = CallingConvention.Cdecl)]
        internal static extern IntPtr PyThread_get_key_value(IntPtr key);

        [DllImport(_PythonDll, CallingConvention = CallingConvention.Cdecl)]
        internal static extern int PyThread_get_thread_ident();

        [DllImport(_PythonDll, CallingConvention = CallingConvention.Cdecl)]
        internal static extern int PyThread_set_key_value(IntPtr key, IntPtr value);

        [DllImport(_PythonDll, CallingConvention = CallingConvention.Cdecl)]
        internal static extern IntPtr PyThreadState_Swap(IntPtr key);

        [DllImport(_PythonDll, CallingConvention = CallingConvention.Cdecl)]
        internal static extern IntPtr PyGILState_Ensure();

        [DllImport(_PythonDll, CallingConvention = CallingConvention.Cdecl)]
        internal static extern void PyGILState_Release(IntPtr gs);


        [DllImport(_PythonDll, CallingConvention = CallingConvention.Cdecl)]
        internal static extern IntPtr PyGILState_GetThisThreadState();

#if PYTHON3
        [DllImport(_PythonDll, CallingConvention = CallingConvention.Cdecl)]
        public static extern int Py_Main(
            int argc,
            [MarshalAs(UnmanagedType.CustomMarshaler, MarshalTypeRef = typeof(StrArrayMarshaler))] string[] argv
        );
#elif PYTHON2
        [DllImport(_PythonDll, CallingConvention = CallingConvention.Cdecl)]
        public static extern int Py_Main(int argc, string[] argv);
#endif

        [DllImport(_PythonDll, CallingConvention = CallingConvention.Cdecl)]
        internal static extern void PyEval_InitThreads();

        [DllImport(_PythonDll, CallingConvention = CallingConvention.Cdecl)]
        internal static extern int PyEval_ThreadsInitialized();

        [DllImport(_PythonDll, CallingConvention = CallingConvention.Cdecl)]
        internal static extern void PyEval_AcquireLock();

        [DllImport(_PythonDll, CallingConvention = CallingConvention.Cdecl)]
        internal static extern void PyEval_ReleaseLock();

        [DllImport(_PythonDll, CallingConvention = CallingConvention.Cdecl)]
        internal static extern void PyEval_AcquireThread(IntPtr tstate);

        [DllImport(_PythonDll, CallingConvention = CallingConvention.Cdecl)]
        internal static extern void PyEval_ReleaseThread(IntPtr tstate);

        [DllImport(_PythonDll, CallingConvention = CallingConvention.Cdecl)]
        internal static extern IntPtr PyEval_SaveThread();

        [DllImport(_PythonDll, CallingConvention = CallingConvention.Cdecl)]
        internal static extern void PyEval_RestoreThread(IntPtr tstate);

        [DllImport(_PythonDll, CallingConvention = CallingConvention.Cdecl)]
        internal static extern IntPtr PyEval_GetBuiltins();

        [DllImport(_PythonDll, CallingConvention = CallingConvention.Cdecl)]
        internal static extern IntPtr PyEval_GetGlobals();

        [DllImport(_PythonDll, CallingConvention = CallingConvention.Cdecl)]
        internal static extern IntPtr PyEval_GetLocals();

        [DllImport(_PythonDll, CallingConvention = CallingConvention.Cdecl)]
        internal static extern IntPtr Py_GetProgramName();

        [DllImport(_PythonDll, CallingConvention = CallingConvention.Cdecl)]
        internal static extern void Py_SetProgramName(IntPtr name);

        [DllImport(_PythonDll, CallingConvention = CallingConvention.Cdecl)]
        internal static extern IntPtr Py_GetPythonHome();

        [DllImport(_PythonDll, CallingConvention = CallingConvention.Cdecl)]
        internal static extern void Py_SetPythonHome(IntPtr home);

        [DllImport(_PythonDll, CallingConvention = CallingConvention.Cdecl)]
        internal static extern IntPtr Py_GetPath();

        [DllImport(_PythonDll, CallingConvention = CallingConvention.Cdecl)]
        internal static extern void Py_SetPath(IntPtr home);

        [DllImport(_PythonDll, CallingConvention = CallingConvention.Cdecl)]
        internal static extern IntPtr Py_GetVersion();

        [DllImport(_PythonDll, CallingConvention = CallingConvention.Cdecl)]
        internal static extern IntPtr Py_GetPlatform();

        [DllImport(_PythonDll, CallingConvention = CallingConvention.Cdecl)]
        internal static extern IntPtr Py_GetCopyright();

        [DllImport(_PythonDll, CallingConvention = CallingConvention.Cdecl)]
        internal static extern IntPtr Py_GetCompiler();

        [DllImport(_PythonDll, CallingConvention = CallingConvention.Cdecl)]
        internal static extern IntPtr Py_GetBuildInfo();

        [DllImport(_PythonDll, CallingConvention = CallingConvention.Cdecl)]
        internal static extern int PyRun_SimpleString(string code);

        [DllImport(_PythonDll, CallingConvention = CallingConvention.Cdecl)]
        internal static extern IntPtr PyRun_String(string code, IntPtr st, IntPtr globals, IntPtr locals);

        [DllImport(_PythonDll, CallingConvention = CallingConvention.Cdecl)]
        internal static extern IntPtr PyEval_EvalCode(IntPtr co, IntPtr globals, IntPtr locals);

        [DllImport(_PythonDll, CallingConvention = CallingConvention.Cdecl)]
        internal static extern IntPtr Py_CompileString(string code, string file, IntPtr tok);

        [DllImport(_PythonDll, CallingConvention = CallingConvention.Cdecl)]
        internal static extern IntPtr PyImport_ExecCodeModule(string name, IntPtr code);

        [DllImport(_PythonDll, CallingConvention = CallingConvention.Cdecl)]
        internal static extern IntPtr PyCFunction_NewEx(IntPtr ml, IntPtr self, IntPtr mod);

        [DllImport(_PythonDll, CallingConvention = CallingConvention.Cdecl)]
        internal static extern IntPtr PyCFunction_Call(IntPtr func, IntPtr args, IntPtr kw);

#if PYTHON2
        [DllImport(_PythonDll, CallingConvention = CallingConvention.Cdecl)]
        internal static extern IntPtr PyClass_New(IntPtr bases, IntPtr dict, IntPtr name);
#endif

        [DllImport(_PythonDll, CallingConvention = CallingConvention.Cdecl)]
        internal static extern IntPtr PyInstance_New(IntPtr cls, IntPtr args, IntPtr kw);

        [DllImport(_PythonDll, CallingConvention = CallingConvention.Cdecl)]
        internal static extern IntPtr PyInstance_NewRaw(IntPtr cls, IntPtr dict);

        [DllImport(_PythonDll, CallingConvention = CallingConvention.Cdecl)]
        internal static extern IntPtr PyMethod_New(IntPtr func, IntPtr self, IntPtr cls);


        //====================================================================
        // Python abstract object API
        //====================================================================

        /// <summary>
        /// A macro-like method to get the type of a Python object. This is
        /// designed to be lean and mean in IL &amp; avoid managed &lt;-&gt; unmanaged
        /// transitions. Note that this does not incref the type object.
        /// </summary>
        internal static unsafe IntPtr PyObject_TYPE(IntPtr op)
        {
            var p = (void*)op;
            if ((void*)0 == p)
            {
                return IntPtr.Zero;
            }
#if PYTHON_WITH_PYDEBUG
            var n = 3;
#else
            var n = 1;
#endif
            return Is32Bit
                ? new IntPtr((void*)(*((uint*)p + n)))
                : new IntPtr((void*)(*((ulong*)p + n)));
        }

        /// <summary>
        /// Managed version of the standard Python C API PyObject_Type call.
        /// This version avoids a managed  &lt;-&gt; unmanaged transition.
        /// This one does incref the returned type object.
        /// </summary>
        internal static IntPtr PyObject_Type(IntPtr op)
        {
            IntPtr tp = PyObject_TYPE(op);
            XIncref(tp);
            return tp;
        }

        internal static string PyObject_GetTypeName(IntPtr op)
        {
            IntPtr pyType = Marshal.ReadIntPtr(op, ObjectOffset.ob_type);
            IntPtr ppName = Marshal.ReadIntPtr(pyType, TypeOffset.tp_name);
            return Marshal.PtrToStringAnsi(ppName);
        }

        /// <summary>
        /// Test whether the Python object is an iterable.
        /// </summary>
        internal static bool PyObject_IsIterable(IntPtr pointer)
        {
            var ob_type = Marshal.ReadIntPtr(pointer, ObjectOffset.ob_type);
#if PYTHON2
            long tp_flags = Util.ReadCLong(ob_type, TypeOffset.tp_flags);
            if ((tp_flags & TypeFlags.HaveIter) == 0)
                return false;
#endif
            IntPtr tp_iter = Marshal.ReadIntPtr(ob_type, TypeOffset.tp_iter);
            return tp_iter != IntPtr.Zero;
        }

        [DllImport(_PythonDll, CallingConvention = CallingConvention.Cdecl)]
        internal static extern int PyObject_HasAttrString(IntPtr pointer, string name);

        [DllImport(_PythonDll, CallingConvention = CallingConvention.Cdecl)]
        internal static extern IntPtr PyObject_GetAttrString(IntPtr pointer, string name);

        [DllImport(_PythonDll, CallingConvention = CallingConvention.Cdecl)]
        internal static extern int PyObject_SetAttrString(IntPtr pointer, string name, IntPtr value);

        [DllImport(_PythonDll, CallingConvention = CallingConvention.Cdecl)]
        internal static extern int PyObject_HasAttr(IntPtr pointer, IntPtr name);

        [DllImport(_PythonDll, CallingConvention = CallingConvention.Cdecl)]
        internal static extern IntPtr PyObject_GetAttr(IntPtr pointer, IntPtr name);

        [DllImport(_PythonDll, CallingConvention = CallingConvention.Cdecl)]
        internal static extern int PyObject_SetAttr(IntPtr pointer, IntPtr name, IntPtr value);

        [DllImport(_PythonDll, CallingConvention = CallingConvention.Cdecl)]
        internal static extern IntPtr PyObject_GetItem(IntPtr pointer, IntPtr key);

        [DllImport(_PythonDll, CallingConvention = CallingConvention.Cdecl)]
        internal static extern int PyObject_SetItem(IntPtr pointer, IntPtr key, IntPtr value);

        [DllImport(_PythonDll, CallingConvention = CallingConvention.Cdecl)]
        internal static extern int PyObject_DelItem(IntPtr pointer, IntPtr key);

        [DllImport(_PythonDll, CallingConvention = CallingConvention.Cdecl)]
        internal static extern IntPtr PyObject_GetIter(IntPtr op);

        [DllImport(_PythonDll, CallingConvention = CallingConvention.Cdecl)]
        internal static extern IntPtr PyObject_Call(IntPtr pointer, IntPtr args, IntPtr kw);

        [DllImport(_PythonDll, CallingConvention = CallingConvention.Cdecl)]
        internal static extern IntPtr PyObject_CallObject(IntPtr pointer, IntPtr args);

#if PYTHON3
        [DllImport(_PythonDll, CallingConvention = CallingConvention.Cdecl)]
        internal static extern int PyObject_RichCompareBool(IntPtr value1, IntPtr value2, int opid);

        internal static int PyObject_Compare(IntPtr value1, IntPtr value2)
        {
            int res;
            res = PyObject_RichCompareBool(value1, value2, Py_LT);
            if (-1 == res)
                return -1;
            else if (1 == res)
                return -1;

            res = PyObject_RichCompareBool(value1, value2, Py_EQ);
            if (-1 == res)
                return -1;
            else if (1 == res)
                return 0;

            res = PyObject_RichCompareBool(value1, value2, Py_GT);
            if (-1 == res)
                return -1;
            else if (1 == res)
                return 1;

            Exceptions.SetError(Exceptions.SystemError, "Error comparing objects");
            return -1;
        }
#elif PYTHON2
        [DllImport(_PythonDll, CallingConvention = CallingConvention.Cdecl)]
        internal static extern int PyObject_Compare(IntPtr value1, IntPtr value2);
#endif

        [DllImport(_PythonDll, CallingConvention = CallingConvention.Cdecl)]
        internal static extern int PyObject_IsInstance(IntPtr ob, IntPtr type);

        [DllImport(_PythonDll, CallingConvention = CallingConvention.Cdecl)]
        internal static extern int PyObject_IsSubclass(IntPtr ob, IntPtr type);

        [DllImport(_PythonDll, CallingConvention = CallingConvention.Cdecl)]
        internal static extern int PyCallable_Check(IntPtr pointer);

        [DllImport(_PythonDll, CallingConvention = CallingConvention.Cdecl)]
        internal static extern int PyObject_IsTrue(IntPtr pointer);

        [DllImport(_PythonDll, CallingConvention = CallingConvention.Cdecl)]
        internal static extern int PyObject_Not(IntPtr pointer);

        internal static long PyObject_Size(IntPtr pointer)
        {
            return (long) _PyObject_Size(pointer);
        }

        [DllImport(_PythonDll, CallingConvention = CallingConvention.Cdecl, EntryPoint = "PyObject_Size")]
        private static extern IntPtr _PyObject_Size(IntPtr pointer);

        [DllImport(_PythonDll, CallingConvention = CallingConvention.Cdecl)]
        internal static extern IntPtr PyObject_Hash(IntPtr op);

        [DllImport(_PythonDll, CallingConvention = CallingConvention.Cdecl)]
        internal static extern IntPtr PyObject_Repr(IntPtr pointer);

        [DllImport(_PythonDll, CallingConvention = CallingConvention.Cdecl)]
        internal static extern IntPtr PyObject_Str(IntPtr pointer);

#if PYTHON3
        [DllImport(_PythonDll, CallingConvention = CallingConvention.Cdecl,
            EntryPoint = "PyObject_Str")]
        internal static extern IntPtr PyObject_Unicode(IntPtr pointer);
#elif PYTHON2
        [DllImport(_PythonDll, CallingConvention = CallingConvention.Cdecl)]
        internal static extern IntPtr PyObject_Unicode(IntPtr pointer);
#endif

        [DllImport(_PythonDll, CallingConvention = CallingConvention.Cdecl)]
        internal static extern IntPtr PyObject_Dir(IntPtr pointer);


        //====================================================================
        // Python number API
        //====================================================================

#if PYTHON3
        [DllImport(_PythonDll, CallingConvention = CallingConvention.Cdecl,
            EntryPoint = "PyNumber_Long")]
        internal static extern IntPtr PyNumber_Int(IntPtr ob);
#elif PYTHON2
        [DllImport(_PythonDll, CallingConvention = CallingConvention.Cdecl)]
        internal static extern IntPtr PyNumber_Int(IntPtr ob);
#endif

        [DllImport(_PythonDll, CallingConvention = CallingConvention.Cdecl)]
        internal static extern IntPtr PyNumber_Long(IntPtr ob);

        [DllImport(_PythonDll, CallingConvention = CallingConvention.Cdecl)]
        internal static extern IntPtr PyNumber_Float(IntPtr ob);

        [DllImport(_PythonDll, CallingConvention = CallingConvention.Cdecl)]
        internal static extern bool PyNumber_Check(IntPtr ob);

        internal static bool PyInt_Check(IntPtr ob)
        {
            return PyObject_TypeCheck(ob, PyIntType);
        }

        internal static bool PyBool_Check(IntPtr ob)
        {
            return PyObject_TypeCheck(ob, PyBoolType);
        }

        internal static IntPtr PyInt_FromInt32(int value)
        {
            var v = new IntPtr(value);
            return PyInt_FromLong(v);
        }

        internal static IntPtr PyInt_FromInt64(long value)
        {
            var v = new IntPtr(value);
            return PyInt_FromLong(v);
        }

#if PYTHON3
        [DllImport(_PythonDll, CallingConvention = CallingConvention.Cdecl,
            EntryPoint = "PyLong_FromLong")]
        private static extern IntPtr PyInt_FromLong(IntPtr value);

        [DllImport(_PythonDll, CallingConvention = CallingConvention.Cdecl,
            EntryPoint = "PyLong_AsLong")]
        internal static extern int PyInt_AsLong(IntPtr value);

        [DllImport(_PythonDll, CallingConvention = CallingConvention.Cdecl,
            EntryPoint = "PyLong_FromString")]
        internal static extern IntPtr PyInt_FromString(string value, IntPtr end, int radix);
#elif PYTHON2
        [DllImport(_PythonDll, CallingConvention = CallingConvention.Cdecl)]
        private static extern IntPtr PyInt_FromLong(IntPtr value);

        [DllImport(_PythonDll, CallingConvention = CallingConvention.Cdecl)]
        internal static extern int PyInt_AsLong(IntPtr value);

        [DllImport(_PythonDll, CallingConvention = CallingConvention.Cdecl)]
        internal static extern IntPtr PyInt_FromString(string value, IntPtr end, int radix);

        [DllImport(_PythonDll, CallingConvention = CallingConvention.Cdecl)]
        internal static extern int PyInt_GetMax();
#endif

        internal static bool PyLong_Check(IntPtr ob)
        {
            return PyObject_TYPE(ob) == PyLongType;
        }

        [DllImport(_PythonDll, CallingConvention = CallingConvention.Cdecl)]
        internal static extern IntPtr PyLong_FromLong(long value);

        [DllImport(_PythonDll, CallingConvention = CallingConvention.Cdecl,
            EntryPoint = "PyLong_FromUnsignedLong")]
        internal static extern IntPtr PyLong_FromUnsignedLong32(uint value);

        [DllImport(_PythonDll, CallingConvention = CallingConvention.Cdecl,
            EntryPoint = "PyLong_FromUnsignedLong")]
        internal static extern IntPtr PyLong_FromUnsignedLong64(ulong value);

        internal static IntPtr PyLong_FromUnsignedLong(object value)
        {
            if(Is32Bit || IsWindows)
                return PyLong_FromUnsignedLong32(Convert.ToUInt32(value));
            else
                return PyLong_FromUnsignedLong64(Convert.ToUInt64(value));
        }

        [DllImport(_PythonDll, CallingConvention = CallingConvention.Cdecl)]
        internal static extern IntPtr PyLong_FromDouble(double value);

        [DllImport(_PythonDll, CallingConvention = CallingConvention.Cdecl)]
        internal static extern IntPtr PyLong_FromLongLong(long value);

        [DllImport(_PythonDll, CallingConvention = CallingConvention.Cdecl)]
        internal static extern IntPtr PyLong_FromUnsignedLongLong(ulong value);

        [DllImport(_PythonDll, CallingConvention = CallingConvention.Cdecl)]
        internal static extern IntPtr PyLong_FromString(string value, IntPtr end, int radix);

        [DllImport(_PythonDll, CallingConvention = CallingConvention.Cdecl)]
        internal static extern int PyLong_AsLong(IntPtr value);

        [DllImport(_PythonDll, CallingConvention = CallingConvention.Cdecl,
            EntryPoint = "PyLong_AsUnsignedLong")]
        internal static extern uint PyLong_AsUnsignedLong32(IntPtr value);

        [DllImport(_PythonDll, CallingConvention = CallingConvention.Cdecl,
            EntryPoint = "PyLong_AsUnsignedLong")]
        internal static extern ulong PyLong_AsUnsignedLong64(IntPtr value);

        internal static object PyLong_AsUnsignedLong(IntPtr value)
        {
            if (Is32Bit || IsWindows)
                return PyLong_AsUnsignedLong32(value);
            else
                return PyLong_AsUnsignedLong64(value);
        }

        [DllImport(_PythonDll, CallingConvention = CallingConvention.Cdecl)]
        internal static extern long PyLong_AsLongLong(IntPtr value);

        [DllImport(_PythonDll, CallingConvention = CallingConvention.Cdecl)]
        internal static extern ulong PyLong_AsUnsignedLongLong(IntPtr value);

        internal static bool PyFloat_Check(IntPtr ob)
        {
            return PyObject_TYPE(ob) == PyFloatType;
        }

        [DllImport(_PythonDll, CallingConvention = CallingConvention.Cdecl)]
        internal static extern IntPtr PyFloat_FromDouble(double value);

        [DllImport(_PythonDll, CallingConvention = CallingConvention.Cdecl)]
        internal static extern IntPtr PyFloat_FromString(IntPtr value, IntPtr junk);

        [DllImport(_PythonDll, CallingConvention = CallingConvention.Cdecl)]
        internal static extern double PyFloat_AsDouble(IntPtr ob);

        [DllImport(_PythonDll, CallingConvention = CallingConvention.Cdecl)]
        internal static extern IntPtr PyNumber_Add(IntPtr o1, IntPtr o2);

        [DllImport(_PythonDll, CallingConvention = CallingConvention.Cdecl)]
        internal static extern IntPtr PyNumber_Subtract(IntPtr o1, IntPtr o2);

        [DllImport(_PythonDll, CallingConvention = CallingConvention.Cdecl)]
        internal static extern IntPtr PyNumber_Multiply(IntPtr o1, IntPtr o2);

        [DllImport(_PythonDll, CallingConvention = CallingConvention.Cdecl)]
        internal static extern IntPtr PyNumber_TrueDivide(IntPtr o1, IntPtr o2);

        [DllImport(_PythonDll, CallingConvention = CallingConvention.Cdecl)]
        internal static extern IntPtr PyNumber_And(IntPtr o1, IntPtr o2);

        [DllImport(_PythonDll, CallingConvention = CallingConvention.Cdecl)]
        internal static extern IntPtr PyNumber_Xor(IntPtr o1, IntPtr o2);

        [DllImport(_PythonDll, CallingConvention = CallingConvention.Cdecl)]
        internal static extern IntPtr PyNumber_Or(IntPtr o1, IntPtr o2);

        [DllImport(_PythonDll, CallingConvention = CallingConvention.Cdecl)]
        internal static extern IntPtr PyNumber_Lshift(IntPtr o1, IntPtr o2);

        [DllImport(_PythonDll, CallingConvention = CallingConvention.Cdecl)]
        internal static extern IntPtr PyNumber_Rshift(IntPtr o1, IntPtr o2);

        [DllImport(_PythonDll, CallingConvention = CallingConvention.Cdecl)]
        internal static extern IntPtr PyNumber_Power(IntPtr o1, IntPtr o2);

        [DllImport(_PythonDll, CallingConvention = CallingConvention.Cdecl)]
        internal static extern IntPtr PyNumber_Remainder(IntPtr o1, IntPtr o2);

        [DllImport(_PythonDll, CallingConvention = CallingConvention.Cdecl)]
        internal static extern IntPtr PyNumber_InPlaceAdd(IntPtr o1, IntPtr o2);

        [DllImport(_PythonDll, CallingConvention = CallingConvention.Cdecl)]
        internal static extern IntPtr PyNumber_InPlaceSubtract(IntPtr o1, IntPtr o2);

        [DllImport(_PythonDll, CallingConvention = CallingConvention.Cdecl)]
        internal static extern IntPtr PyNumber_InPlaceMultiply(IntPtr o1, IntPtr o2);

        [DllImport(_PythonDll, CallingConvention = CallingConvention.Cdecl)]
        internal static extern IntPtr PyNumber_InPlaceTrueDivide(IntPtr o1, IntPtr o2);

        [DllImport(_PythonDll, CallingConvention = CallingConvention.Cdecl)]
        internal static extern IntPtr PyNumber_InPlaceAnd(IntPtr o1, IntPtr o2);

        [DllImport(_PythonDll, CallingConvention = CallingConvention.Cdecl)]
        internal static extern IntPtr PyNumber_InPlaceXor(IntPtr o1, IntPtr o2);

        [DllImport(_PythonDll, CallingConvention = CallingConvention.Cdecl)]
        internal static extern IntPtr PyNumber_InPlaceOr(IntPtr o1, IntPtr o2);

        [DllImport(_PythonDll, CallingConvention = CallingConvention.Cdecl)]
        internal static extern IntPtr PyNumber_InPlaceLshift(IntPtr o1, IntPtr o2);

        [DllImport(_PythonDll, CallingConvention = CallingConvention.Cdecl)]
        internal static extern IntPtr PyNumber_InPlaceRshift(IntPtr o1, IntPtr o2);

        [DllImport(_PythonDll, CallingConvention = CallingConvention.Cdecl)]
        internal static extern IntPtr PyNumber_InPlacePower(IntPtr o1, IntPtr o2);

        [DllImport(_PythonDll, CallingConvention = CallingConvention.Cdecl)]
        internal static extern IntPtr PyNumber_InPlaceRemainder(IntPtr o1, IntPtr o2);

        [DllImport(_PythonDll, CallingConvention = CallingConvention.Cdecl)]
        internal static extern IntPtr PyNumber_Negative(IntPtr o1);

        [DllImport(_PythonDll, CallingConvention = CallingConvention.Cdecl)]
        internal static extern IntPtr PyNumber_Positive(IntPtr o1);

        [DllImport(_PythonDll, CallingConvention = CallingConvention.Cdecl)]
        internal static extern IntPtr PyNumber_Invert(IntPtr o1);


        //====================================================================
        // Python sequence API
        //====================================================================

        [DllImport(_PythonDll, CallingConvention = CallingConvention.Cdecl)]
        internal static extern bool PySequence_Check(IntPtr pointer);

        internal static IntPtr PySequence_GetItem(IntPtr pointer, long index)
        {
            return PySequence_GetItem(pointer, new IntPtr(index));
        }

        [DllImport(_PythonDll, CallingConvention = CallingConvention.Cdecl)]
        private static extern IntPtr PySequence_GetItem(IntPtr pointer, IntPtr index);

        internal static int PySequence_SetItem(IntPtr pointer, long index, IntPtr value)
        {
            return PySequence_SetItem(pointer, new IntPtr(index), value);
        }

        [DllImport(_PythonDll, CallingConvention = CallingConvention.Cdecl)]
        private static extern int PySequence_SetItem(IntPtr pointer, IntPtr index, IntPtr value);

        internal static int PySequence_DelItem(IntPtr pointer, long index)
        {
            return PySequence_DelItem(pointer, new IntPtr(index));
        }

        [DllImport(_PythonDll, CallingConvention = CallingConvention.Cdecl)]
        private static extern int PySequence_DelItem(IntPtr pointer, IntPtr index);

        internal static IntPtr PySequence_GetSlice(IntPtr pointer, long i1, long i2)
        {
            return PySequence_GetSlice(pointer, new IntPtr(i1), new IntPtr(i2));
        }

        [DllImport(_PythonDll, CallingConvention = CallingConvention.Cdecl)]
        private static extern IntPtr PySequence_GetSlice(IntPtr pointer, IntPtr i1, IntPtr i2);

        internal static int PySequence_SetSlice(IntPtr pointer, long i1, long i2, IntPtr v)
        {
            return PySequence_SetSlice(pointer, new IntPtr(i1), new IntPtr(i2), v);
        }

        [DllImport(_PythonDll, CallingConvention = CallingConvention.Cdecl)]
        private static extern int PySequence_SetSlice(IntPtr pointer, IntPtr i1, IntPtr i2, IntPtr v);

        internal static int PySequence_DelSlice(IntPtr pointer, long i1, long i2)
        {
            return PySequence_DelSlice(pointer, new IntPtr(i1), new IntPtr(i2));
        }

        [DllImport(_PythonDll, CallingConvention = CallingConvention.Cdecl)]
        private static extern int PySequence_DelSlice(IntPtr pointer, IntPtr i1, IntPtr i2);

        internal static long PySequence_Size(IntPtr pointer)
        {
            return (long) _PySequence_Size(pointer);
        }

        [DllImport(_PythonDll, CallingConvention = CallingConvention.Cdecl, EntryPoint = "PySequence_Size")]
        private static extern IntPtr _PySequence_Size(IntPtr pointer);

        [DllImport(_PythonDll, CallingConvention = CallingConvention.Cdecl)]
        internal static extern int PySequence_Contains(IntPtr pointer, IntPtr item);

        [DllImport(_PythonDll, CallingConvention = CallingConvention.Cdecl)]
        internal static extern IntPtr PySequence_Concat(IntPtr pointer, IntPtr other);

        internal static IntPtr PySequence_Repeat(IntPtr pointer, long count)
        {
            return PySequence_Repeat(pointer, new IntPtr(count));
        }

        [DllImport(_PythonDll, CallingConvention = CallingConvention.Cdecl)]
        private static extern IntPtr PySequence_Repeat(IntPtr pointer, IntPtr count);

        [DllImport(_PythonDll, CallingConvention = CallingConvention.Cdecl)]
        internal static extern int PySequence_Index(IntPtr pointer, IntPtr item);

        internal static long PySequence_Count(IntPtr pointer, IntPtr value)
        {
            return (long) _PySequence_Count(pointer, value);
        }

        [DllImport(_PythonDll, CallingConvention = CallingConvention.Cdecl, EntryPoint = "PySequence_Count")]
        private static extern IntPtr _PySequence_Count(IntPtr pointer, IntPtr value);

        [DllImport(_PythonDll, CallingConvention = CallingConvention.Cdecl)]
        internal static extern IntPtr PySequence_Tuple(IntPtr pointer);

        [DllImport(_PythonDll, CallingConvention = CallingConvention.Cdecl)]
        internal static extern IntPtr PySequence_List(IntPtr pointer);


        //====================================================================
        // Python string API
        //====================================================================

        internal static bool IsStringType(IntPtr op)
        {
            IntPtr t = PyObject_TYPE(op);
            return (t == PyStringType) || (t == PyUnicodeType);
        }

        internal static bool PyString_Check(IntPtr ob)
        {
            return PyObject_TYPE(ob) == PyStringType;
        }

        internal static IntPtr PyString_FromString(string value)
        {
#if PYTHON3
            return PyUnicode_FromKindAndData(_UCS, value, value.Length);
#elif PYTHON2
            return PyString_FromStringAndSize(value, value.Length);
#endif
        }

#if PYTHON3
        [DllImport(_PythonDll, CallingConvention = CallingConvention.Cdecl)]
        internal static extern IntPtr PyBytes_FromString(string op);

        internal static long PyBytes_Size(IntPtr op)
        {
            return (long) _PyBytes_Size(op);
        }

        [DllImport(_PythonDll, CallingConvention = CallingConvention.Cdecl, EntryPoint = "PyBytes_Size")]
        private static extern IntPtr _PyBytes_Size(IntPtr op);

        internal static IntPtr PyBytes_AS_STRING(IntPtr ob)
        {
            return ob + BytesOffset.ob_sval;
        }

        internal static IntPtr PyString_FromStringAndSize(string value, long size)
        {
            return _PyString_FromStringAndSize(value, new IntPtr(size));
        }

        [DllImport(_PythonDll, CallingConvention = CallingConvention.Cdecl,
            EntryPoint = "PyUnicode_FromStringAndSize")]
        internal static extern IntPtr _PyString_FromStringAndSize(
            [MarshalAs(UnmanagedType.CustomMarshaler, MarshalTypeRef = typeof(Utf8Marshaler))] string value,
            IntPtr size
        );

        internal static IntPtr PyUnicode_FromStringAndSize(IntPtr value, long size)
        {
            return PyUnicode_FromStringAndSize(value, new IntPtr(size));
        }

        [DllImport(_PythonDll, CallingConvention = CallingConvention.Cdecl)]
        private static extern IntPtr PyUnicode_FromStringAndSize(IntPtr value, IntPtr size);
#elif PYTHON2
        internal static IntPtr PyString_FromStringAndSize(string value, long size)
        {
            return PyString_FromStringAndSize(value, new IntPtr(size));
        }

        [DllImport(_PythonDll, CallingConvention = CallingConvention.Cdecl)]
        private static extern IntPtr PyString_FromStringAndSize(string value, IntPtr size);

        [DllImport(_PythonDll, CallingConvention = CallingConvention.Cdecl)]
        internal static extern IntPtr PyString_AsString(IntPtr op);

        [DllImport(_PythonDll, CallingConvention = CallingConvention.Cdecl)]
        internal static extern int PyString_Size(IntPtr pointer);
#endif

        internal static bool PyUnicode_Check(IntPtr ob)
        {
            return PyObject_TYPE(ob) == PyUnicodeType;
        }

#if PYTHON3
        [DllImport(_PythonDll, CallingConvention = CallingConvention.Cdecl)]
        internal static extern IntPtr PyUnicode_FromObject(IntPtr ob);

        [DllImport(_PythonDll, CallingConvention = CallingConvention.Cdecl)]
        internal static extern IntPtr PyUnicode_FromEncodedObject(IntPtr ob, IntPtr enc, IntPtr err);

        internal static IntPtr PyUnicode_FromKindAndData(int kind, string s, long size)
        {
            return PyUnicode_FromKindAndData(kind, s, new IntPtr(size));
        }

        [DllImport(_PythonDll, CallingConvention = CallingConvention.Cdecl)]
        private static extern IntPtr PyUnicode_FromKindAndData(
            int kind,
            [MarshalAs(UnmanagedType.CustomMarshaler, MarshalTypeRef = typeof(UcsMarshaler))] string s,
            IntPtr size
        );

        internal static IntPtr PyUnicode_FromUnicode(string s, long size)
        {
            return PyUnicode_FromKindAndData(_UCS, s, size);
        }

        internal static long PyUnicode_GetSize(IntPtr ob)
        {
            return (long)_PyUnicode_GetSize(ob);
        }

        [DllImport(_PythonDll, CallingConvention = CallingConvention.Cdecl, EntryPoint = "PyUnicode_GetSize")]
        private static extern IntPtr _PyUnicode_GetSize(IntPtr ob);

        [DllImport(_PythonDll, CallingConvention = CallingConvention.Cdecl)]
        internal static extern IntPtr PyUnicode_AsUnicode(IntPtr ob);

        [DllImport(_PythonDll, CallingConvention = CallingConvention.Cdecl)]
        internal static extern IntPtr PyUnicode_FromOrdinal(int c);
#elif PYTHON2
        [DllImport(_PythonDll, CallingConvention = CallingConvention.Cdecl,
            EntryPoint = PyUnicodeEntryPoint + "FromObject")]
        internal static extern IntPtr PyUnicode_FromObject(IntPtr ob);

        [DllImport(_PythonDll, CallingConvention = CallingConvention.Cdecl,
            EntryPoint = PyUnicodeEntryPoint + "FromEncodedObject")]
        internal static extern IntPtr PyUnicode_FromEncodedObject(IntPtr ob, IntPtr enc, IntPtr err);

        internal static IntPtr PyUnicode_FromUnicode(string s, long size)
        {
            return PyUnicode_FromUnicode(s, new IntPtr(size));
        }

        [DllImport(_PythonDll, CallingConvention = CallingConvention.Cdecl,
            EntryPoint = PyUnicodeEntryPoint + "FromUnicode")]
        private static extern IntPtr PyUnicode_FromUnicode(
            [MarshalAs(UnmanagedType.CustomMarshaler, MarshalTypeRef = typeof(UcsMarshaler))] string s,
            IntPtr size
        );

        internal static long PyUnicode_GetSize(IntPtr ob)
        {
            return (long) _PyUnicode_GetSize(ob);
        }

        [DllImport(_PythonDll, CallingConvention = CallingConvention.Cdecl,
            EntryPoint = PyUnicodeEntryPoint + "GetSize")]
        internal static extern IntPtr _PyUnicode_GetSize(IntPtr ob);

        [DllImport(_PythonDll, CallingConvention = CallingConvention.Cdecl,
            EntryPoint = PyUnicodeEntryPoint + "AsUnicode")]
        internal static extern IntPtr PyUnicode_AsUnicode(IntPtr ob);

        [DllImport(_PythonDll, CallingConvention = CallingConvention.Cdecl,
            EntryPoint = PyUnicodeEntryPoint + "FromOrdinal")]
        internal static extern IntPtr PyUnicode_FromOrdinal(int c);
#endif

        internal static IntPtr PyUnicode_FromString(string s)
        {
            return PyUnicode_FromUnicode(s, s.Length);
        }

        /// <summary>
        /// Function to access the internal PyUnicode/PyString object and
        /// convert it to a managed string with the correct encoding.
        /// </summary>
        /// <remarks>
        /// We can't easily do this through through the CustomMarshaler's on
        /// the returns because will have access to the IntPtr but not size.
        /// <para />
        /// For PyUnicodeType, we can't convert with Marshal.PtrToStringUni
        /// since it only works for UCS2.
        /// </remarks>
        /// <param name="op">PyStringType or PyUnicodeType object to convert</param>
        /// <returns>Managed String</returns>
        internal static string GetManagedString(IntPtr op)
        {
            IntPtr type = PyObject_TYPE(op);

#if PYTHON2 // Python 3 strings are all Unicode
            if (type == PyStringType)
            {
                return Marshal.PtrToStringAnsi(PyString_AsString(op), PyString_Size(op));
            }
#endif

            if (type == PyUnicodeType)
            {
                IntPtr p = PyUnicode_AsUnicode(op);
                int length = (int)PyUnicode_GetSize(op);

                int size = length * _UCS;
                var buffer = new byte[size];
                Marshal.Copy(p, buffer, 0, size);
                return PyEncoding.GetString(buffer, 0, size);
            }

            return null;
        }


        //====================================================================
        // Python dictionary API
        //====================================================================

        internal static bool PyDict_Check(IntPtr ob)
        {
            return PyObject_TYPE(ob) == PyDictType;
        }

        [DllImport(_PythonDll, CallingConvention = CallingConvention.Cdecl)]
        internal static extern IntPtr PyDict_New();

        [DllImport(_PythonDll, CallingConvention = CallingConvention.Cdecl)]
        internal static extern IntPtr PyDictProxy_New(IntPtr dict);

        [DllImport(_PythonDll, CallingConvention = CallingConvention.Cdecl)]
        internal static extern IntPtr PyDict_GetItem(IntPtr pointer, IntPtr key);

        [DllImport(_PythonDll, CallingConvention = CallingConvention.Cdecl)]
        internal static extern IntPtr PyDict_GetItemString(IntPtr pointer, string key);

        [DllImport(_PythonDll, CallingConvention = CallingConvention.Cdecl)]
        internal static extern int PyDict_SetItem(IntPtr pointer, IntPtr key, IntPtr value);

        [DllImport(_PythonDll, CallingConvention = CallingConvention.Cdecl)]
        internal static extern int PyDict_SetItemString(IntPtr pointer, string key, IntPtr value);

        [DllImport(_PythonDll, CallingConvention = CallingConvention.Cdecl)]
        internal static extern int PyDict_DelItem(IntPtr pointer, IntPtr key);

        [DllImport(_PythonDll, CallingConvention = CallingConvention.Cdecl)]
        internal static extern int PyDict_DelItemString(IntPtr pointer, string key);

        [DllImport(_PythonDll, CallingConvention = CallingConvention.Cdecl)]
        internal static extern int PyMapping_HasKey(IntPtr pointer, IntPtr key);

        [DllImport(_PythonDll, CallingConvention = CallingConvention.Cdecl)]
        internal static extern IntPtr PyDict_Keys(IntPtr pointer);

        [DllImport(_PythonDll, CallingConvention = CallingConvention.Cdecl)]
        internal static extern IntPtr PyDict_Values(IntPtr pointer);

        [DllImport(_PythonDll, CallingConvention = CallingConvention.Cdecl)]
        internal static extern IntPtr PyDict_Items(IntPtr pointer);

        [DllImport(_PythonDll, CallingConvention = CallingConvention.Cdecl)]
        internal static extern IntPtr PyDict_Copy(IntPtr pointer);

        [DllImport(_PythonDll, CallingConvention = CallingConvention.Cdecl)]
        internal static extern int PyDict_Update(IntPtr pointer, IntPtr other);

        [DllImport(_PythonDll, CallingConvention = CallingConvention.Cdecl)]
        internal static extern void PyDict_Clear(IntPtr pointer);

        internal static long PyDict_Size(IntPtr pointer)
        {
            return (long) _PyDict_Size(pointer);
        }

        [DllImport(_PythonDll, CallingConvention = CallingConvention.Cdecl, EntryPoint = "PyDict_Size")]
        internal static extern IntPtr _PyDict_Size(IntPtr pointer);


        //====================================================================
        // Python list API
        //====================================================================

        internal static bool PyList_Check(IntPtr ob)
        {
            return PyObject_TYPE(ob) == PyListType;
        }

        internal static IntPtr PyList_New(long size)
        {
            return PyList_New(new IntPtr(size));
        }

        [DllImport(_PythonDll, CallingConvention = CallingConvention.Cdecl)]
        private static extern IntPtr PyList_New(IntPtr size);

        [DllImport(_PythonDll, CallingConvention = CallingConvention.Cdecl)]
        internal static extern IntPtr PyList_AsTuple(IntPtr pointer);

        internal static IntPtr PyList_GetItem(IntPtr pointer, long index)
        {
            return PyList_GetItem(pointer, new IntPtr(index));
        }

        [DllImport(_PythonDll, CallingConvention = CallingConvention.Cdecl)]
        private static extern IntPtr PyList_GetItem(IntPtr pointer, IntPtr index);

        internal static int PyList_SetItem(IntPtr pointer, long index, IntPtr value)
        {
            return PyList_SetItem(pointer, new IntPtr(index), value);
        }

        [DllImport(_PythonDll, CallingConvention = CallingConvention.Cdecl)]
        private static extern int PyList_SetItem(IntPtr pointer, IntPtr index, IntPtr value);

        internal static int PyList_Insert(IntPtr pointer, long index, IntPtr value)
        {
            return PyList_Insert(pointer, new IntPtr(index), value);
        }

        [DllImport(_PythonDll, CallingConvention = CallingConvention.Cdecl)]
        private static extern int PyList_Insert(IntPtr pointer, IntPtr index, IntPtr value);

        [DllImport(_PythonDll, CallingConvention = CallingConvention.Cdecl)]
        internal static extern int PyList_Append(IntPtr pointer, IntPtr value);

        [DllImport(_PythonDll, CallingConvention = CallingConvention.Cdecl)]
        internal static extern int PyList_Reverse(IntPtr pointer);

        [DllImport(_PythonDll, CallingConvention = CallingConvention.Cdecl)]
        internal static extern int PyList_Sort(IntPtr pointer);

        internal static IntPtr PyList_GetSlice(IntPtr pointer, long start, long end)
        {
            return PyList_GetSlice(pointer, new IntPtr(start), new IntPtr(end));
        }

        [DllImport(_PythonDll, CallingConvention = CallingConvention.Cdecl)]
        private static extern IntPtr PyList_GetSlice(IntPtr pointer, IntPtr start, IntPtr end);

        internal static int PyList_SetSlice(IntPtr pointer, long start, long end, IntPtr value)
        {
            return PyList_SetSlice(pointer, new IntPtr(start), new IntPtr(end), value);
        }

        [DllImport(_PythonDll, CallingConvention = CallingConvention.Cdecl)]
        private static extern int PyList_SetSlice(IntPtr pointer, IntPtr start, IntPtr end, IntPtr value);

        internal static long PyList_Size(IntPtr pointer)
        {
            return (long) _PyList_Size(pointer);
        }

        [DllImport(_PythonDll, CallingConvention = CallingConvention.Cdecl, EntryPoint = "PyList_Size")]
        private static extern IntPtr _PyList_Size(IntPtr pointer);

        //====================================================================
        // Python tuple API
        //====================================================================

        internal static bool PyTuple_Check(IntPtr ob)
        {
            return PyObject_TYPE(ob) == PyTupleType;
        }

        internal static IntPtr PyTuple_New(long size)
        {
            return PyTuple_New(new IntPtr(size));
        }

        [DllImport(_PythonDll, CallingConvention = CallingConvention.Cdecl)]
        private static extern IntPtr PyTuple_New(IntPtr size);

        internal static IntPtr PyTuple_GetItem(IntPtr pointer, long index)
        {
            return PyTuple_GetItem(pointer, new IntPtr(index));
        }

        [DllImport(_PythonDll, CallingConvention = CallingConvention.Cdecl)]
        private static extern IntPtr PyTuple_GetItem(IntPtr pointer, IntPtr index);

        internal static int PyTuple_SetItem(IntPtr pointer, long index, IntPtr value)
        {
            return PyTuple_SetItem(pointer, new IntPtr(index), value);
        }

        [DllImport(_PythonDll, CallingConvention = CallingConvention.Cdecl)]
        private static extern int PyTuple_SetItem(IntPtr pointer, IntPtr index, IntPtr value);

        internal static IntPtr PyTuple_GetSlice(IntPtr pointer, long start, long end)
        {
            return PyTuple_GetSlice(pointer, new IntPtr(start), new IntPtr(end));
        }

        [DllImport(_PythonDll, CallingConvention = CallingConvention.Cdecl)]
        private static extern IntPtr PyTuple_GetSlice(IntPtr pointer, IntPtr start, IntPtr end);

        internal static long PyTuple_Size(IntPtr pointer)
        {
            return (long) _PyTuple_Size(pointer);
        }

        [DllImport(_PythonDll, CallingConvention = CallingConvention.Cdecl, EntryPoint = "PyTuple_Size")]
        private static extern IntPtr _PyTuple_Size(IntPtr pointer);


        //====================================================================
        // Python iterator API
        //====================================================================

        internal static bool PyIter_Check(IntPtr pointer)
        {
            var ob_type = Marshal.ReadIntPtr(pointer, ObjectOffset.ob_type);
#if PYTHON2
            long tp_flags = Util.ReadCLong(ob_type, TypeOffset.tp_flags);
            if ((tp_flags & TypeFlags.HaveIter) == 0)
                return false;
#endif
            IntPtr tp_iternext = Marshal.ReadIntPtr(ob_type, TypeOffset.tp_iternext);
            return tp_iternext != IntPtr.Zero && tp_iternext != _PyObject_NextNotImplemented;
        }

        [DllImport(_PythonDll, CallingConvention = CallingConvention.Cdecl)]
        internal static extern IntPtr PyIter_Next(IntPtr pointer);


        //====================================================================
        // Python module API
        //====================================================================

        [DllImport(_PythonDll, CallingConvention = CallingConvention.Cdecl)]
        internal static extern IntPtr PyModule_New(string name);

        [DllImport(_PythonDll, CallingConvention = CallingConvention.Cdecl)]
        internal static extern string PyModule_GetName(IntPtr module);

        [DllImport(_PythonDll, CallingConvention = CallingConvention.Cdecl)]
        internal static extern IntPtr PyModule_GetDict(IntPtr module);

        [DllImport(_PythonDll, CallingConvention = CallingConvention.Cdecl)]
        internal static extern string PyModule_GetFilename(IntPtr module);

#if PYTHON3
        [DllImport(_PythonDll, CallingConvention = CallingConvention.Cdecl)]
        internal static extern IntPtr PyModule_Create2(IntPtr module, int apiver);
#endif

        [DllImport(_PythonDll, CallingConvention = CallingConvention.Cdecl)]
        internal static extern IntPtr PyImport_Import(IntPtr name);

        [DllImport(_PythonDll, CallingConvention = CallingConvention.Cdecl)]
        internal static extern IntPtr PyImport_ImportModule(string name);

        [DllImport(_PythonDll, CallingConvention = CallingConvention.Cdecl)]
        internal static extern IntPtr PyImport_ReloadModule(IntPtr module);

        [DllImport(_PythonDll, CallingConvention = CallingConvention.Cdecl)]
        internal static extern IntPtr PyImport_AddModule(string name);

        [DllImport(_PythonDll, CallingConvention = CallingConvention.Cdecl)]
        internal static extern IntPtr PyImport_GetModuleDict();

#if PYTHON3
        [DllImport(_PythonDll, CallingConvention = CallingConvention.Cdecl)]
        internal static extern void PySys_SetArgvEx(
            int argc,
            [MarshalAs(UnmanagedType.CustomMarshaler, MarshalTypeRef = typeof(StrArrayMarshaler))] string[] argv,
            int updatepath
        );
#elif PYTHON2
        [DllImport(_PythonDll, CallingConvention = CallingConvention.Cdecl)]
        internal static extern void PySys_SetArgvEx(
            int argc,
            string[] argv,
            int updatepath
        );
#endif

        [DllImport(_PythonDll, CallingConvention = CallingConvention.Cdecl)]
        internal static extern IntPtr PySys_GetObject(string name);

        [DllImport(_PythonDll, CallingConvention = CallingConvention.Cdecl)]
        internal static extern int PySys_SetObject(string name, IntPtr ob);


        //====================================================================
        // Python type object API
        //====================================================================

        internal static bool PyType_Check(IntPtr ob)
        {
            return PyObject_TypeCheck(ob, PyTypeType);
        }

        [DllImport(_PythonDll, CallingConvention = CallingConvention.Cdecl)]
        internal static extern void PyType_Modified(IntPtr type);

        [DllImport(_PythonDll, CallingConvention = CallingConvention.Cdecl)]
        internal static extern bool PyType_IsSubtype(IntPtr t1, IntPtr t2);

        internal static bool PyObject_TypeCheck(IntPtr ob, IntPtr tp)
        {
            IntPtr t = PyObject_TYPE(ob);
            return (t == tp) || PyType_IsSubtype(t, tp);
        }

        [DllImport(_PythonDll, CallingConvention = CallingConvention.Cdecl)]
        internal static extern IntPtr PyType_GenericNew(IntPtr type, IntPtr args, IntPtr kw);

        internal static IntPtr PyType_GenericAlloc(IntPtr type, long n)
        {
            return PyType_GenericAlloc(type, new IntPtr(n));
        }

        [DllImport(_PythonDll, CallingConvention = CallingConvention.Cdecl)]
        private static extern IntPtr PyType_GenericAlloc(IntPtr type, IntPtr n);

        [DllImport(_PythonDll, CallingConvention = CallingConvention.Cdecl)]
        internal static extern int PyType_Ready(IntPtr type);

        [DllImport(_PythonDll, CallingConvention = CallingConvention.Cdecl)]
        internal static extern IntPtr _PyType_Lookup(IntPtr type, IntPtr name);

        [DllImport(_PythonDll, CallingConvention = CallingConvention.Cdecl)]
        internal static extern IntPtr PyObject_GenericGetAttr(IntPtr obj, IntPtr name);

        [DllImport(_PythonDll, CallingConvention = CallingConvention.Cdecl)]
        internal static extern int PyObject_GenericSetAttr(IntPtr obj, IntPtr name, IntPtr value);

        [DllImport(_PythonDll, CallingConvention = CallingConvention.Cdecl)]
        internal static extern IntPtr _PyObject_GetDictPtr(IntPtr obj);

        [DllImport(_PythonDll, CallingConvention = CallingConvention.Cdecl)]
        internal static extern IntPtr PyObject_GC_New(IntPtr tp);

        [DllImport(_PythonDll, CallingConvention = CallingConvention.Cdecl)]
        internal static extern void PyObject_GC_Del(IntPtr tp);

        [DllImport(_PythonDll, CallingConvention = CallingConvention.Cdecl)]
        internal static extern void PyObject_GC_Track(IntPtr tp);

        [DllImport(_PythonDll, CallingConvention = CallingConvention.Cdecl)]
        internal static extern void PyObject_GC_UnTrack(IntPtr tp);


        //====================================================================
        // Python memory API
        //====================================================================

        internal static IntPtr PyMem_Malloc(long size)
        {
            return PyMem_Malloc(new IntPtr(size));
        }

        [DllImport(_PythonDll, CallingConvention = CallingConvention.Cdecl)]
        private static extern IntPtr PyMem_Malloc(IntPtr size);

        internal static IntPtr PyMem_Realloc(IntPtr ptr, long size)
        {
            return PyMem_Realloc(ptr, new IntPtr(size));
        }

        [DllImport(_PythonDll, CallingConvention = CallingConvention.Cdecl)]
        private static extern IntPtr PyMem_Realloc(IntPtr ptr, IntPtr size);

        [DllImport(_PythonDll, CallingConvention = CallingConvention.Cdecl)]
        internal static extern void PyMem_Free(IntPtr ptr);


        //====================================================================
        // Python exception API
        //====================================================================

        [DllImport(_PythonDll, CallingConvention = CallingConvention.Cdecl)]
        internal static extern void PyErr_SetString(IntPtr ob, string message);

        [DllImport(_PythonDll, CallingConvention = CallingConvention.Cdecl)]
        internal static extern void PyErr_SetObject(IntPtr ob, IntPtr message);

        [DllImport(_PythonDll, CallingConvention = CallingConvention.Cdecl)]
        internal static extern IntPtr PyErr_SetFromErrno(IntPtr ob);

        [DllImport(_PythonDll, CallingConvention = CallingConvention.Cdecl)]
        internal static extern void PyErr_SetNone(IntPtr ob);

        [DllImport(_PythonDll, CallingConvention = CallingConvention.Cdecl)]
        internal static extern int PyErr_ExceptionMatches(IntPtr exception);

        [DllImport(_PythonDll, CallingConvention = CallingConvention.Cdecl)]
        internal static extern int PyErr_GivenExceptionMatches(IntPtr ob, IntPtr val);

        [DllImport(_PythonDll, CallingConvention = CallingConvention.Cdecl)]
        internal static extern void PyErr_NormalizeException(IntPtr ob, IntPtr val, IntPtr tb);

        [DllImport(_PythonDll, CallingConvention = CallingConvention.Cdecl)]
        internal static extern IntPtr PyErr_Occurred();

        [DllImport(_PythonDll, CallingConvention = CallingConvention.Cdecl)]
        internal static extern void PyErr_Fetch(ref IntPtr ob, ref IntPtr val, ref IntPtr tb);

        [DllImport(_PythonDll, CallingConvention = CallingConvention.Cdecl)]
        internal static extern void PyErr_Restore(IntPtr ob, IntPtr val, IntPtr tb);

        [DllImport(_PythonDll, CallingConvention = CallingConvention.Cdecl)]
        internal static extern void PyErr_Clear();

        [DllImport(_PythonDll, CallingConvention = CallingConvention.Cdecl)]
        internal static extern void PyErr_Print();


        //====================================================================
        // Miscellaneous
        //====================================================================

        [DllImport(_PythonDll, CallingConvention = CallingConvention.Cdecl)]
        internal static extern IntPtr PyMethod_Self(IntPtr ob);

        [DllImport(_PythonDll, CallingConvention = CallingConvention.Cdecl)]
        internal static extern IntPtr PyMethod_Function(IntPtr ob);

        [DllImport(_PythonDll, CallingConvention = CallingConvention.Cdecl)]
        internal static extern int Py_AddPendingCall(IntPtr func, IntPtr arg);

        [DllImport(_PythonDll, CallingConvention = CallingConvention.Cdecl)]
        internal static extern int Py_MakePendingCalls();

        internal static void SetNoSiteFlag()
        {
            var loader = LibraryLoader.Get(OperatingSystem);

            IntPtr dllLocal;
            if (_PythonDll != "__Internal")
            {
                dllLocal = loader.Load(_PythonDll);
            }

            try
            {
                Py_NoSiteFlag = loader.GetFunction(dllLocal, "Py_NoSiteFlag");
                Marshal.WriteInt32(Py_NoSiteFlag, 1);
            }
            finally
            {
                if (dllLocal != IntPtr.Zero)
                {
                    loader.Free(dllLocal);
                }
            }
        }
    }
}<|MERGE_RESOLUTION|>--- conflicted
+++ resolved
@@ -300,7 +300,6 @@
             IntPtr dllLocal = IntPtr.Zero;
             var loader = LibraryLoader.Get(OperatingSystem);
 
-<<<<<<< HEAD
             // Since `_PyObject_NextNotImplemented` would set to a heap class
             // for tp_iternext which doesn't implement __next__.
             // Thus we need a heap class to get it, the ZipImportError is a
@@ -310,19 +309,8 @@
             _PyObject_NextNotImplemented = Marshal.ReadIntPtr(ZipImportError, TypeOffset.tp_iternext);
             XDecref(ZipImportError);
             XDecref(zipimport);
-=======
-            if (_PythonDll != "__Internal")
-            {
-                dllLocal = loader.Load(_PythonDll);
-            }
-            _PyObject_NextNotImplemented = loader.GetFunction(dllLocal, "_PyObject_NextNotImplemented");
             PyModuleType = loader.GetFunction(dllLocal, "PyModule_Type");
->>>>>>> 34d8d350
-
-            // Initialize data about the platform we're running on. We need
-            // this for the type manager and potentially other details. Must
-            // happen after caching the python types, above.
-            InitializePlatformData();
+
 
             // Initialize modules that depend on the runtime class.
             AssemblyManager.Initialize();
