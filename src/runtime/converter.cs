using System;
using System.Collections;
using System.Collections.Generic;
using System.ComponentModel;
using System.Globalization;
using System.Runtime.InteropServices;
using System.Security;

namespace Python.Runtime
{
    /// <summary>
    /// Performs data conversions between managed types and Python types.
    /// </summary>
    [SuppressUnmanagedCodeSecurity]
    internal class Converter
    {
        private Converter()
        {
        }

        private static NumberFormatInfo nfi;
        private static Type objectType;
        private static Type stringType;
        private static Type singleType;
        private static Type doubleType;
        private static Type decimalType;
        private static Type int16Type;
        private static Type int32Type;
        private static Type int64Type;
        private static Type boolType;
        private static Type typeType;

        static Converter()
        {
            nfi = NumberFormatInfo.InvariantInfo;
            objectType = typeof(Object);
            stringType = typeof(String);
            int16Type = typeof(Int16);
            int32Type = typeof(Int32);
            int64Type = typeof(Int64);
            singleType = typeof(Single);
            doubleType = typeof(Double);
            decimalType = typeof(Decimal);
            boolType = typeof(Boolean);
            typeType = typeof(Type);
        }


        /// <summary>
        /// Given a builtin Python type, return the corresponding CLR type.
        /// </summary>
        internal static Type GetTypeByAlias(IntPtr op)
        {
            if (op == Runtime.PyStringType)
                return stringType;

            if (op == Runtime.PyUnicodeType)
                return stringType;

            if (op == Runtime.PyIntType)
                return int32Type;

            if (op == Runtime.PyLongType)
                return int64Type;

            if (op == Runtime.PyFloatType)
                return doubleType;

            if (op == Runtime.PyBoolType)
                return boolType;

            return null;
        }

        internal static IntPtr GetPythonTypeByAlias(Type op)
        {
            if (op == stringType)
                return Runtime.PyUnicodeType;

            if (op == int16Type)
                return Runtime.PyIntType;

            if (op == int32Type)
                return Runtime.PyIntType;

            if (op == int64Type)
                return Runtime.PyIntType;

            if (op == doubleType)
                return Runtime.PyFloatType;

            if (op == singleType)
                return Runtime.PyFloatType;

            if (op == boolType)
                return Runtime.PyBoolType;

            return IntPtr.Zero;
        }


        /// <summary>
        /// Return a Python object for the given native object, converting
        /// basic types (string, int, etc.) into equivalent Python objects.
        /// This always returns a new reference. Note that the System.Decimal
        /// type has no Python equivalent and converts to a managed instance.
        /// </summary>
        internal static IntPtr ToPython<T>(T value)
        {
            return ToPython(value, typeof(T));
        }

        private static readonly Func<object, bool> IsTransparentProxy = GetIsTransparentProxy();

        private static bool Never(object _) => false;

        private static Func<object, bool> GetIsTransparentProxy()
        {
            var remoting = typeof(int).Assembly.GetType("System.Runtime.Remoting.RemotingServices");
            if (remoting is null) return Never;

            var isProxy = remoting.GetMethod("IsTransparentProxy", new[] { typeof(object) });
            if (isProxy is null) return Never;

            return (Func<object, bool>)Delegate.CreateDelegate(
              typeof(Func<object, bool>), isProxy,
              throwOnBindFailure: true);
        }

        internal static IntPtr ToPython(object value, Type type)
        {
            if (value is PyObject)
            {
                IntPtr handle = ((PyObject)value).Handle;
                Runtime.XIncref(handle);
                return handle;
            }
            IntPtr result = IntPtr.Zero;

            // Null always converts to None in Python.

            if (value == null)
            {
                result = Runtime.PyNone;
                Runtime.XIncref(result);
                return result;
            }

            if (Type.GetTypeCode(type) == TypeCode.Object
                && value.GetType() != typeof(object)
                && value is not Type
                || type.IsEnum
            ) {
                var encoded = PyObjectConversions.TryEncode(value, type);
                if (encoded != null) {
                    result = encoded.Handle;
                    Runtime.XIncref(result);
                    return result;
                }
            }

            if (value is IList && !(value is INotifyPropertyChanged) && value.GetType().IsGenericType)
            {
                using (var resultlist = new PyList())
                {
                    foreach (object o in (IEnumerable)value)
                    {
                        using (var p = new PyObject(ToPython(o, o?.GetType())))
                        {
                            resultlist.Append(p);
                        }
                    }
                    Runtime.XIncref(resultlist.Handle);
                    return resultlist.Handle;
                }
            }

            if (type.IsInterface)
            {
                var ifaceObj = (InterfaceObject)ClassManager.GetClass(type);
                return ifaceObj.WrapObject(value);
            }

            // We need to special case interface array handling to ensure we
            // produce the correct type. Value may be an array of some concrete
            // type (FooImpl[]), but we want access to go via the interface type
            // (IFoo[]).
            if (type.IsArray && type.GetElementType().IsInterface)
            {
                return CLRObject.GetInstHandle(value, type);
            }

            // it the type is a python subclass of a managed type then return the
            // underlying python object rather than construct a new wrapper object.
            var pyderived = value as IPythonDerivedType;
            if (null != pyderived)
            {
                if (!IsTransparentProxy(pyderived))
                    return ClassDerivedObject.ToPython(pyderived);
            }

            // hmm - from Python, we almost never care what the declared
            // type is. we'd rather have the object bound to the actual
            // implementing class.

            type = value.GetType();

            if (type.IsEnum)
            {
                return CLRObject.GetInstHandle(value, type);
            }

            TypeCode tc = Type.GetTypeCode(type);

            switch (tc)
            {
                case TypeCode.Object:
                    return CLRObject.GetInstHandle(value, type);

                case TypeCode.String:
                    return Runtime.PyUnicode_FromString((string)value);

                case TypeCode.Int32:
                    return Runtime.PyInt_FromInt32((int)value);

                case TypeCode.Boolean:
                    if ((bool)value)
                    {
                        Runtime.XIncref(Runtime.PyTrue);
                        return Runtime.PyTrue;
                    }
                    Runtime.XIncref(Runtime.PyFalse);
                    return Runtime.PyFalse;

                case TypeCode.Byte:
                    return Runtime.PyInt_FromInt32((int)((byte)value));

                case TypeCode.Char:
                    return Runtime.PyUnicode_FromOrdinal((int)((char)value));

                case TypeCode.Int16:
                    return Runtime.PyInt_FromInt32((int)((short)value));

                case TypeCode.Int64:
                    return Runtime.PyLong_FromLongLong((long)value);

                case TypeCode.Single:
                    // return Runtime.PyFloat_FromDouble((double)((float)value));
                    string ss = ((float)value).ToString(nfi);
                    IntPtr ps = Runtime.PyString_FromString(ss);
                    NewReference op = Runtime.PyFloat_FromString(new BorrowedReference(ps));;
                    Runtime.XDecref(ps);
                    return op.DangerousMoveToPointerOrNull();

                case TypeCode.Double:
                    return Runtime.PyFloat_FromDouble((double)value);

                case TypeCode.SByte:
                    return Runtime.PyInt_FromInt32((int)((sbyte)value));

                case TypeCode.UInt16:
                    return Runtime.PyInt_FromInt32((int)((ushort)value));

                case TypeCode.UInt32:
                    return Runtime.PyLong_FromUnsignedLong((uint)value);

                case TypeCode.UInt64:
                    return Runtime.PyLong_FromUnsignedLongLong((ulong)value);

                default:
                    if (value is IEnumerable)
                    {
                        using (var resultlist = new PyList())
                        {
                            foreach (object o in (IEnumerable)value)
                            {
                                using (var p = new PyObject(ToPython(o, o?.GetType())))
                                {
                                    resultlist.Append(p);
                                }
                            }
                            Runtime.XIncref(resultlist.Handle);
                            return resultlist.Handle;
                        }
                    }
                    result = CLRObject.GetInstHandle(value, type);
                    return result;
            }
        }


        /// <summary>
        /// In a few situations, we don't have any advisory type information
        /// when we want to convert an object to Python.
        /// </summary>
        internal static IntPtr ToPythonImplicit(object value)
        {
            if (value == null)
            {
                IntPtr result = Runtime.PyNone;
                Runtime.XIncref(result);
                return result;
            }

            return ToPython(value, objectType);
        }


        /// <summary>
        /// Return a managed object for the given Python object, taking funny
        /// byref types into account.
        /// </summary>
        /// <param name="value">A Python object</param>
        /// <param name="type">The desired managed type</param>
        /// <param name="result">Receives the managed object</param>
        /// <param name="setError">If true, call <c>Exceptions.SetError</c> with the reason for failure.</param>
        /// <returns>True on success</returns>
        internal static bool ToManaged(IntPtr value, Type type,
            out object result, bool setError)
        {
            if (type.IsByRef)
            {
                type = type.GetElementType();
            }
            return Converter.ToManagedValue(value, type, out result, setError);
        }
        /// <summary>
        /// Return a managed object for the given Python object, taking funny
        /// byref types into account.
        /// </summary>
        /// <param name="value">A Python object</param>
        /// <param name="type">The desired managed type</param>
        /// <param name="result">Receives the managed object</param>
        /// <param name="setError">If true, call <c>Exceptions.SetError</c> with the reason for failure.</param>
        /// <returns>True on success</returns>
        internal static bool ToManaged(BorrowedReference value, Type type,
            out object result, bool setError)
            => ToManaged(value.DangerousGetAddress(), type, out result, setError);

<<<<<<< HEAD

        internal static bool ToManagedValue(BorrowedReference value, Type obType, out object result, bool setError)
=======
        internal static bool ToManagedValue(BorrowedReference value, Type obType,
            out object result, bool setError)
>>>>>>> 23527d11
            => ToManagedValue(value.DangerousGetAddress(), obType, out result, setError);
        internal static bool ToManagedValue(IntPtr value, Type obType,
            out object result, bool setError)
        {
            if (obType == typeof(PyObject))
            {
                Runtime.XIncref(value); // PyObject() assumes ownership
                result = new PyObject(value);
                return true;
            }

            // Common case: if the Python value is a wrapped managed object
            // instance, just return the wrapped object.
            ManagedType mt = ManagedType.GetManagedObject(value);
            result = null;

            if (mt != null)
            {
                if (mt is CLRObject co)
                {
                    object tmp = co.inst;
                    if (obType.IsInstanceOfType(tmp))
                    {
                        result = tmp;
                        return true;
                    }
                    if (setError)
                    {
                        string typeString = tmp is null ? "null" : tmp.GetType().ToString();
                        Exceptions.SetError(Exceptions.TypeError, $"{typeString} value cannot be converted to {obType}");
                    }
                    return false;
                }
                if (mt is ClassBase cb)
                {
                    if (!cb.type.Valid)
                    {
                        Exceptions.SetError(Exceptions.TypeError, cb.type.DeletedMessage);
                        return false;
                    }
                    result = cb.type.Value;
                    return true;
                }
                // shouldn't happen
                return false;
            }

            if (value == Runtime.PyNone && !obType.IsValueType)
            {
                result = null;
                return true;
            }

            if (obType.IsGenericType && obType.GetGenericTypeDefinition() == typeof(Nullable<>))
            {
                if( value == Runtime.PyNone )
                {
                    result = null;
                    return true;
                }
                // Set type to underlying type
                obType = obType.GetGenericArguments()[0];
            }

            if (obType.ContainsGenericParameters)
            {
                if (setError)
                {
                    Exceptions.SetError(Exceptions.TypeError, $"Cannot create an instance of the open generic type {obType}");
                }
                return false;
            }

            if (obType.IsArray)
            {
                return ToArray(value, obType, out result, setError);
            }

            // Conversion to 'Object' is done based on some reasonable default
            // conversions (Python string -> managed string, Python int -> Int32 etc.).
            if (obType == objectType)
            {
                if (Runtime.IsStringType(value))
                {
                    return ToPrimitive(value, stringType, out result, setError);
                }

                if (Runtime.PyBool_Check(value))
                {
                    return ToPrimitive(value, boolType, out result, setError);
                }

                if (Runtime.PyInt_Check(value))
                {
                    return ToPrimitive(value, int32Type, out result, setError);
                }

                if (Runtime.PyLong_Check(value))
                {
                    return ToPrimitive(value, int64Type, out result, setError);
                }

                if (Runtime.PyFloat_Check(value))
                {
                    return ToPrimitive(value, doubleType, out result, setError);
                }

                // give custom codecs a chance to take over conversion of sequences
                IntPtr pyType = Runtime.PyObject_TYPE(value);
                if (PyObjectConversions.TryDecode(value, pyType, obType, out result))
                {
                    return true;
                }

                if (Runtime.PySequence_Check(value))
                {
                    return ToArray(value, typeof(object[]), out result, setError);
                }

                Runtime.XIncref(value); // PyObject() assumes ownership
                result = new PyObject(value);
                return true;
            }

            // Conversion to 'Type' is done using the same mappings as above for objects.
            if (obType == typeType)
            {
                if (value == Runtime.PyStringType)
                {
                    result = stringType;
                    return true;
                }

                if (value == Runtime.PyBoolType)
                {
                    result = boolType;
                    return true;
                }

                if (value == Runtime.PyIntType)
                {
                    result = int32Type;
                    return true;
                }

                if (value == Runtime.PyLongType)
                {
                    result = int64Type;
                    return true;
                }

                if (value == Runtime.PyFloatType)
                {
                    result = doubleType;
                    return true;
                }

                if (value == Runtime.PyListType || value == Runtime.PyTupleType)
                {
                    result = typeof(object[]);
                    return true;
                }

                if (setError)
                {
                    Exceptions.SetError(Exceptions.TypeError, "value cannot be converted to Type");
                }

                return false;
            }

            TypeCode typeCode = Type.GetTypeCode(obType);
            if (typeCode == TypeCode.Object || obType.IsEnum)
            {
                IntPtr pyType = Runtime.PyObject_TYPE(value);
                if (PyObjectConversions.TryDecode(value, pyType, obType, out result))
                {
                    return true;
                }
            }

            return ToPrimitive(value, obType, out result, setError);
        }

        internal delegate bool TryConvertFromPythonDelegate(IntPtr pyObj, out object result);

        /// <summary>
        /// Convert a Python value to an instance of a primitive managed type.
        /// </summary>
        private static bool ToPrimitive(IntPtr value, Type obType, out object result, bool setError)
        {
            result = null;
            if (obType.IsEnum)
            {
                if (setError)
                {
                    Exceptions.SetError(Exceptions.TypeError, "since Python.NET 3.0 int can not be converted to Enum implicitly. Use Enum(int_value)");
                }
                return false;
            }

            TypeCode tc = Type.GetTypeCode(obType);
            IntPtr op = IntPtr.Zero;

            switch (tc)
            {
                case TypeCode.String:
                    string st = Runtime.GetManagedString(value);
                    if (st == null)
                    {
                        goto type_error;
                    }
                    result = st;
                    return true;

                case TypeCode.Int32:
                    {
                        // Python3 always use PyLong API
                        nint num = Runtime.PyLong_AsSignedSize_t(value);
                        if (num == -1 && Exceptions.ErrorOccurred())
                        {
                            goto convert_error;
                        }
                        if (num > Int32.MaxValue || num < Int32.MinValue)
                        {
                            goto overflow;
                        }
                        result = (int)num;
                        return true;
                    }

                case TypeCode.Boolean:
                    result = Runtime.PyObject_IsTrue(value) != 0;
                    return true;

                case TypeCode.Byte:
                    {
                        if (Runtime.PyObject_TypeCheck(value, Runtime.PyBytesType))
                        {
                            if (Runtime.PyBytes_Size(value) == 1)
                            {
                                op = Runtime.PyBytes_AS_STRING(value);
                                result = (byte)Marshal.ReadByte(op);
                                return true;
                            }
                            goto type_error;
                        }

                        nint num = Runtime.PyLong_AsSignedSize_t(value);
                        if (num == -1 && Exceptions.ErrorOccurred())
                        {
                            goto convert_error;
                        }
                        if (num > Byte.MaxValue || num < Byte.MinValue)
                        {
                            goto overflow;
                        }
                        result = (byte)num;
                        return true;
                    }

                case TypeCode.SByte:
                    {
                        if (Runtime.PyObject_TypeCheck(value, Runtime.PyBytesType))
                        {
                            if (Runtime.PyBytes_Size(value) == 1)
                            {
                                op = Runtime.PyBytes_AS_STRING(value);
                                result = (byte)Marshal.ReadByte(op);
                                return true;
                            }
                            goto type_error;
                        }

                        nint num = Runtime.PyLong_AsSignedSize_t(value);
                        if (num == -1 && Exceptions.ErrorOccurred())
                        {
                            goto convert_error;
                        }
                        if (num > SByte.MaxValue || num < SByte.MinValue)
                        {
                            goto overflow;
                        }
                        result = (sbyte)num;
                        return true;
                    }

                case TypeCode.Char:
                    {
                        if (Runtime.PyObject_TypeCheck(value, Runtime.PyBytesType))
                        {
                            if (Runtime.PyBytes_Size(value) == 1)
                            {
                                op = Runtime.PyBytes_AS_STRING(value);
                                result = (byte)Marshal.ReadByte(op);
                                return true;
                            }
                            goto type_error;
                        }
                        else if (Runtime.PyObject_TypeCheck(value, Runtime.PyUnicodeType))
                        {
                            if (Runtime.PyUnicode_GetSize(value) == 1)
                            {
                                op = Runtime.PyUnicode_AsUnicode(value);
                                Char[] buff = new Char[1];
                                Marshal.Copy(op, buff, 0, 1);
                                result = buff[0];
                                return true;
                            }
                            goto type_error;
                        }
                        nint num = Runtime.PyLong_AsSignedSize_t(value);
                        if (num == -1 && Exceptions.ErrorOccurred())
                        {
                            goto convert_error;
                        }
                        if (num > Char.MaxValue || num < Char.MinValue)
                        {
                            goto overflow;
                        }
                        result = (char)num;
                        return true;
                    }

                case TypeCode.Int16:
                    {
                        nint num = Runtime.PyLong_AsSignedSize_t(value);
                        if (num == -1 && Exceptions.ErrorOccurred())
                        {
                            goto convert_error;
                        }
                        if (num > Int16.MaxValue || num < Int16.MinValue)
                        {
                            goto overflow;
                        }
                        result = (short)num;
                        return true;
                    }

                case TypeCode.Int64:
                    {
                        if (Runtime.Is32Bit)
                        {
                            if (!Runtime.PyLong_Check(value))
                            {
                                goto type_error;
                            }
                            long num = Runtime.PyExplicitlyConvertToInt64(value);
                            if (num == -1 && Exceptions.ErrorOccurred())
                            {
                                goto convert_error;
                            }
                            result = num;
                            return true;
                        }
                        else
                        {
                            nint num = Runtime.PyLong_AsSignedSize_t(value);
                            if (num == -1 && Exceptions.ErrorOccurred())
                            {
                                goto convert_error;
                            }
                            result = (long)num;
                            return true;
                        }
                    }

                case TypeCode.UInt16:
                    {
                        nint num = Runtime.PyLong_AsSignedSize_t(value);
                        if (num == -1 && Exceptions.ErrorOccurred())
                        {
                            goto convert_error;
                        }
                        if (num > UInt16.MaxValue || num < UInt16.MinValue)
                        {
                            goto overflow;
                        }
                        result = (ushort)num;
                        return true;
                    }

                case TypeCode.UInt32:
                    {
                        nuint num = Runtime.PyLong_AsUnsignedSize_t(value);
                        if (num == unchecked((nuint)(-1)) && Exceptions.ErrorOccurred())
                        {
                            goto convert_error;
                        }
                        if (num > UInt32.MaxValue)
                        {
                            goto overflow;
                        }
                        result = (uint)num;
                        return true;
                    }

                case TypeCode.UInt64:
                    {
                        ulong num = Runtime.PyLong_AsUnsignedLongLong(value);
                        if (num == ulong.MaxValue && Exceptions.ErrorOccurred())
                        {
                            goto convert_error;
                        }
                        result = num;
                        return true;
                    }

                case TypeCode.Single:
                    {
                        double num = Runtime.PyFloat_AsDouble(value);
                        if (num == -1.0 && Exceptions.ErrorOccurred())
                        {
                            goto convert_error;
                        }
                        if (num > Single.MaxValue || num < Single.MinValue)
                        {
                            if (!double.IsInfinity(num))
                            {
                                goto overflow;
                            }
                        }
                        result = (float)num;
                        return true;
                    }

                case TypeCode.Double:
                    {
                        double num = Runtime.PyFloat_AsDouble(value);
                        if (num == -1.0 && Exceptions.ErrorOccurred())
                        {
                            goto convert_error;
                        }
                        result = num;
                        return true;
                    }
                default:
                    goto type_error;
            }

        convert_error:
            if (op != value)
            {
                Runtime.XDecref(op);
            }
            if (!setError)
            {
                Exceptions.Clear();
            }
            return false;

        type_error:
            if (setError)
            {
                string tpName = Runtime.PyObject_GetTypeName(value);
                Exceptions.SetError(Exceptions.TypeError, $"'{tpName}' value cannot be converted to {obType}");
            }
            return false;

        overflow:
            // C# level overflow error
            if (op != value)
            {
                Runtime.XDecref(op);
            }
            if (setError)
            {
                Exceptions.SetError(Exceptions.OverflowError, "value too large to convert");
            }
            return false;
        }


        private static void SetConversionError(IntPtr value, Type target)
        {
            IntPtr ob = Runtime.PyObject_Repr(value);
            string src = Runtime.GetManagedString(ob);
            Runtime.XDecref(ob);
            Exceptions.RaiseTypeError($"Cannot convert {src} to {target}");
        }


        /// <summary>
        /// Convert a Python value to a correctly typed managed array instance.
        /// The Python value must support the Python iterator protocol or and the
        /// items in the sequence must be convertible to the target array type.
        /// </summary>
        private static bool ToArray(IntPtr value, Type obType, out object result, bool setError)
        {
            Type elementType = obType.GetElementType();
            result = null;

            IntPtr IterObject = Runtime.PyObject_GetIter(value);
            if (IterObject == IntPtr.Zero)
            {
                if (setError)
                {
                    SetConversionError(value, obType);
                }
                else
                {
                    // PyObject_GetIter will have set an error
                    Exceptions.Clear();
                }
                return false;
            }

            IList list;
            try
            {
                // MakeGenericType can throw because elementType may not be a valid generic argument even though elementType[] is a valid array type.
                // For example, if elementType is a pointer type.
                // See https://docs.microsoft.com/en-us/dotnet/api/system.type.makegenerictype#System_Type_MakeGenericType_System_Type
                var constructedListType = typeof(List<>).MakeGenericType(elementType);
                bool IsSeqObj = Runtime.PySequence_Check(value);
                if (IsSeqObj)
                {
                    var len = Runtime.PySequence_Size(value);
                    list = (IList)Activator.CreateInstance(constructedListType, new Object[] { (int)len });
                }
                else
                {
                    // CreateInstance can throw even if MakeGenericType succeeded.
                    // See https://docs.microsoft.com/en-us/dotnet/api/system.activator.createinstance#System_Activator_CreateInstance_System_Type_
                    list = (IList)Activator.CreateInstance(constructedListType);
                }
            }
            catch (Exception e)
            {
                if (setError)
                {
                    Exceptions.SetError(e);
                    SetConversionError(value, obType);
                }
                return false;
            }

            IntPtr item;

            while ((item = Runtime.PyIter_Next(IterObject)) != IntPtr.Zero)
            {
                object obj;

                if (!Converter.ToManaged(item, elementType, out obj, setError))
                {
                    Runtime.XDecref(item);
                    return false;
                }

                list.Add(obj);
                Runtime.XDecref(item);
            }
            Runtime.XDecref(IterObject);

            Array items = Array.CreateInstance(elementType, list.Count);
            list.CopyTo(items, 0);

            result = items;
            return true;
        }
    }

    public static class ConverterExtension
    {
        public static PyObject ToPython(this object o)
        {
            return new PyObject(Converter.ToPython(o, o?.GetType()));
        }
    }
}<|MERGE_RESOLUTION|>--- conflicted
+++ resolved
@@ -337,13 +337,8 @@
             out object result, bool setError)
             => ToManaged(value.DangerousGetAddress(), type, out result, setError);
 
-<<<<<<< HEAD
-
-        internal static bool ToManagedValue(BorrowedReference value, Type obType, out object result, bool setError)
-=======
         internal static bool ToManagedValue(BorrowedReference value, Type obType,
             out object result, bool setError)
->>>>>>> 23527d11
             => ToManagedValue(value.DangerousGetAddress(), obType, out result, setError);
         internal static bool ToManagedValue(IntPtr value, Type obType,
             out object result, bool setError)
