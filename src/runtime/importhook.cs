--- conflicted
+++ resolved
@@ -1,12 +1,9 @@
 using System;
 using System.Collections.Concurrent;
-<<<<<<< HEAD
 using System.Collections.Generic;
+using System.Diagnostics;
 
 using Python.Runtime.StateSerialization;
-=======
-using System.Diagnostics;
->>>>>>> b7e8fdc3
 
 namespace Python.Runtime
 {
@@ -18,21 +15,9 @@
 #pragma warning disable CS8618 // Non-nullable field must contain a non-null value when exiting constructor. Consider declaring as nullable.
         // set in Initialize
         private static CLRModule root;
-<<<<<<< HEAD
         private static PyModule py_clr_module;
 #pragma warning restore CS8618 // Non-nullable field must contain a non-null value when exiting constructor. Consider declaring as nullable.
         static BorrowedReference ClrModuleReference => py_clr_module.Reference;
-=======
-        private static IntPtr py_clr_module;
-        internal static BorrowedReference ClrModuleReference
-        {
-            get
-            {
-                Debug.Assert(py_clr_module != IntPtr.Zero);
-                return new BorrowedReference(py_clr_module);
-            }
-        }
->>>>>>> b7e8fdc3
 
         private const string LoaderCode = @"
 import importlib.abc
@@ -209,15 +194,8 @@
                 {
                     throw PythonException.ThrowLastAsClrException();
                 }
-<<<<<<< HEAD
-                if (Runtime.PyDict_SetItemString(root.dict, availableNsKey, newset.Borrow()) != 0)
-                {
-                    throw PythonException.ThrowLastAsClrException();
-                }
-=======
->>>>>>> b7e8fdc3
-            }
-            if (Runtime.PyDict_SetItemString(root.DictRef, _available_namespaces, newset) != 0)
+            }
+            if (Runtime.PyDict_SetItemString(root.dict, _available_namespaces, newset.Borrow()) != 0)
             {
                 throw PythonException.ThrowLastAsClrException();
             }
@@ -249,15 +227,10 @@
         internal static void AddNamespaceWithGIL(string name)
         {
             using var pyNs = Runtime.PyString_FromString(name);
-            var nsSet = Runtime.PyDict_GetItemString(root.dict, availableNsKey);
+            var nsSet = Runtime.PyDict_GetItemString(root.dict, _available_namespaces);
             if (!(nsSet.IsNull  || nsSet == Runtime.PyNone))
             {
-<<<<<<< HEAD
                 if (Runtime.PySet_Add(nsSet, pyNs.BorrowOrThrow()) != 0)
-=======
-                var nsSet = Runtime.PyDict_GetItemString(root.DictRef, _available_namespaces);
-                if (!(nsSet.IsNull  || nsSet.DangerousGetAddress() == Runtime.PyNone))
->>>>>>> b7e8fdc3
                 {
                     throw PythonException.ThrowLastAsClrException();
                 }
