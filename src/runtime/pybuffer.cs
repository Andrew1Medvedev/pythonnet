--- conflicted
+++ resolved
@@ -213,19 +213,9 @@
             return copylen;
         }
 
-        ~PyBuffer()
-        {
-            this.Dispose();
-            Finalizer.Instance.AddFinalizedObject(ref _view.obj);
-        }
-
         private bool disposedValue = false; // To detect redundant calls
 
-        /// <summary>
-        /// Release the buffer view and decrement the reference count for view->obj. This function MUST be called when the buffer is no longer being used, otherwise reference leaks may occur.
-        /// It is an error to call this function on a buffer that was not obtained via <see cref="PyObject.GetBuffer"/>.
-        /// </summary>
-        public void Dispose()
+        private void Dispose(bool disposing)
         {
             if (!disposedValue)
             {
@@ -242,8 +232,6 @@
 
                 disposedValue = true;
             }
-<<<<<<< HEAD
-=======
         }
 
         ~PyBuffer()
@@ -254,6 +242,8 @@
             {
                 Finalizer.Instance.AddFinalizedObject(ref _view.obj, _exporter.run);
             }
+
+            Dispose(false);
         }
 
         /// <summary>
@@ -263,7 +253,6 @@
         public void Dispose()
         {
             Dispose(true);
->>>>>>> b7e8fdc3
             GC.SuppressFinalize(this);
         }
     }
