--- conflicted
+++ resolved
@@ -313,27 +313,10 @@
 
         private void Exec(string code, BorrowedReference _globals, BorrowedReference _locals)
         {
-            NewReference reference = Runtime.PyRun_String(
+            using NewReference reference = Runtime.PyRun_String(
                 code, RunFlagType.File, _globals, _locals
             );
-<<<<<<< HEAD
-
-            try
-            {
-                Runtime.CheckExceptionOccurred();
-                if (!reference.IsNone())
-                {
-                    throw PythonException.ThrowLastAsClrException();
-                }
-            }
-            finally
-            {
-                reference.Dispose();
-            }
-=======
             PythonException.ThrowIfIsNull(reference);
-            reference.Dispose();
->>>>>>> 23527d11
         }
 
         /// <summary>
