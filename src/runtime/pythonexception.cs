using System;
using System.Linq;
using System.Runtime.CompilerServices;
using System.Runtime.ExceptionServices;
using System.Text;

namespace Python.Runtime
{
    /// <summary>
    /// Provides a managed interface to exceptions thrown by the Python
    /// runtime.
    /// </summary>
    public class PythonException : System.Exception, IDisposable
    {
<<<<<<< HEAD
        private PyObject _type;
        private PyObject _value;
        private PyObject _pyTB;
        private string _traceback = "";
        private string _message = "";
        private string _pythonTypeName = "";
=======
        private IntPtr _pyType = IntPtr.Zero;
        private IntPtr _pyValue = IntPtr.Zero;
        private IntPtr _pyTB = IntPtr.Zero;
        private readonly string _tb = "";
        private readonly string _message = "";
        private readonly string _pythonTypeName = "";
>>>>>>> 23527d11
        private bool disposed = false;

        [Obsolete("Please, use ThrowLastAsClrException or FromPyErr instead")]
        public PythonException()
        {
            IntPtr gs = PythonEngine.AcquireLock();
            Runtime.PyErr_Fetch(out var type, out var value, out var traceback);
            _type = type.MoveToPyObjectOrNull();
            _value = value.MoveToPyObjectOrNull();
            _pyTB = traceback.MoveToPyObjectOrNull();
            if (_type != null && _value != null)
            {
                using (PyObject pyTypeName = _type.GetAttr("__name__"))
                {
                    _pythonTypeName = pyTypeName.ToString();
                }

                _message = _pythonTypeName + " : " + _value;
            }
            if (_pyTB != null)
            {
                _traceback = TracebackToString(_pyTB);
            }
            PythonEngine.ReleaseLock(gs);
        }

        private PythonException(PyObject type, PyObject value, PyObject traceback,
                                string message, string pythonTypeName, string tracebackText,
                                Exception innerException)
            : base(message, innerException)
        {
            _type = type;
            _value = value;
            _pyTB = traceback;
            _message = message;
            _pythonTypeName = pythonTypeName ?? _pythonTypeName;
            _traceback = tracebackText ?? _traceback;
        }

        /// <summary>
        /// Rethrows the last Python exception as corresponding CLR exception.
        /// It is recommended to call this as <code>throw ThrowLastAsClrException()</code>
        /// to assist control flow checks.
        /// </summary>
        internal static Exception ThrowLastAsClrException()
        {
            // prevent potential interop errors in this method
            // from crashing process with undebuggable StackOverflowException
            RuntimeHelpers.EnsureSufficientExecutionStack();

            IntPtr gs = PythonEngine.AcquireLock();
            try
            {
                Runtime.PyErr_Fetch(out var type, out var value, out var traceback);
                try
                {
#if NETSTANDARD
                    if (!value.IsNull())
                    {
                        var exceptionInfo = TryGetDispatchInfo(value);
                        if (exceptionInfo != null)
                        {
                            exceptionInfo.Throw();
                            throw exceptionInfo.SourceException; // unreachable
                        }
                    }
#endif

                    var clrObject = ManagedType.GetManagedObject(value) as CLRObject;
                    if (clrObject?.inst is Exception e)
                    {
                        throw e;
                    }

<<<<<<< HEAD
                    var result = FromPyErr(type, value, traceback);
                    throw result;
                }
                finally
                {
                    type.Dispose();
                    value.Dispose();
                    traceback.Dispose();
                }
            }
            finally
            {
                PythonEngine.ReleaseLock(gs);
            }
        }

#if NETSTANDARD
        static ExceptionDispatchInfo TryGetDispatchInfo(BorrowedReference exception)
        {
            if (exception.IsNull) return null;

            var pyInfo = Runtime.PyObject_GetAttrString(exception, Exceptions.DispatchInfoAttribute);
            if (pyInfo.IsNull())
            {
                if (Exceptions.ExceptionMatches(Exceptions.AttributeError))
=======
                // TODO: If pyValue has a __cause__ attribute, then we could set this.InnerException to the equivalent managed exception.
                Runtime.XIncref(_pyValue);
                using (var pyValue = new PyObject(_pyValue))
>>>>>>> 23527d11
                {
                    Exceptions.Clear();
                }
                return null;
            }

<<<<<<< HEAD
            try
            {
                if (Converter.ToManagedValue(pyInfo, typeof(ExceptionDispatchInfo), out object result, setError: false))
                {
                    return (ExceptionDispatchInfo)result;
                }

                return null;
            }
            finally
            {
                pyInfo.Dispose();
            }
        }
#endif

        /// <summary>
        /// Requires lock to be acquired elsewhere
        /// </summary>
        static Exception FromPyErr(BorrowedReference typeHandle, BorrowedReference valueHandle, BorrowedReference tracebackHandle)
        {
            Exception inner = null;
            string pythonTypeName = null, msg = "", tracebackText = null;

#if NETSTANDARD
            var exceptionDispatchInfo = TryGetDispatchInfo(valueHandle);
            if (exceptionDispatchInfo != null)
            {
                return exceptionDispatchInfo.SourceException;
            }
#endif

            var clrObject = ManagedType.GetManagedObject(valueHandle) as CLRObject;
            if (clrObject?.inst is Exception e)
            {
                return e;
            }

            var type = PyObject.FromNullableReference(typeHandle);
            var value = PyObject.FromNullableReference(valueHandle);
            var traceback = PyObject.FromNullableReference(tracebackHandle);

            if (type != null && value != null)
            {
                if (PyObjectConversions.TryDecode(valueHandle, typeHandle, typeof(Exception), out object decoded)
                    && decoded is Exception decodedException)
                {
                    return decodedException;
                }

                using (PyObject pyTypeName = type.GetAttr("__name__"))
                {
                    pythonTypeName = pyTypeName.ToString();
                }

                var cause = value.GetAttr("__cause__", null);
                if (cause != null && cause.Handle != Runtime.PyNone)
                {
                    using (var innerTraceback = cause.GetAttr("__traceback__", null))
                    {
                        inner = FromPyErr(
                            typeHandle: cause.GetPythonTypeReference(),
                            valueHandle: cause.Reference,
                            tracebackHandle: innerTraceback is null
                                ? BorrowedReference.Null
                                : innerTraceback.Reference);
                    }
                }
                msg = pythonTypeName + " : " + value;
            }
            if (traceback != null)
            {
                tracebackText = TracebackToString(traceback);
=======
            if (_pyTB != IntPtr.Zero)
            {
                using var tb_module = PyModule.Import("traceback");

                Runtime.XIncref(_pyTB);
                using var pyTB = new PyObject(_pyTB);

                using var tbList = tb_module.InvokeMethod("format_tb", pyTB);

                var sb = new StringBuilder();
                // Reverse Python's traceback list to match the order used in C#
                // stacktraces
                foreach (var line in tbList.Reverse()) {
                    sb.Append(line.ToString());
                }
                _tb = sb.ToString();
>>>>>>> 23527d11
            }

            return new PythonException(type, value, traceback,
                msg, pythonTypeName, tracebackText, inner);
        }

        static string TracebackToString(PyObject traceback)
        {
            if (traceback is null)
            {
                throw new ArgumentNullException(nameof(traceback));
            }
<<<<<<< HEAD

            PyObject tracebackModule = PythonEngine.ImportModule("traceback");
            PyList stackLines = new PyList(tracebackModule.InvokeMethod("format_tb", traceback));
            stackLines.Reverse();
            var result = new StringBuilder();
            foreach (object stackLine in stackLines)
            {
                result.Append(stackLine);
            }
            return result.ToString();
=======
            _finalized = true;
            Finalizer.Instance.AddFinalizedObject(ref _pyType);
            Finalizer.Instance.AddFinalizedObject(ref _pyValue);
            Finalizer.Instance.AddFinalizedObject(ref _pyTB);
>>>>>>> 23527d11
        }

        /// <summary>
        /// Restores python error. Clears this instance.
        /// </summary>
        public void Restore()
        {
            if (this.disposed) throw new ObjectDisposedException(nameof(PythonException));

            IntPtr gs = PythonEngine.AcquireLock();
            Runtime.PyErr_Restore(
                _type.MakeNewReferenceOrNull().Steal(),
                _value.MakeNewReferenceOrNull().Steal(),
                _pyTB.MakeNewReferenceOrNull().Steal());
            PythonEngine.ReleaseLock(gs);
        }

        /// <summary>
        /// PyType Property
        /// </summary>
        /// <remarks>
        /// Returns the exception type as a Python object.
        /// </remarks>
        public PyObject PyType => _type;

        /// <summary>
        /// PyValue Property
        /// </summary>
        /// <remarks>
        /// Returns the exception value as a Python object.
        /// </remarks>
        public PyObject PyValue => _value;

        /// <summary>
        /// PyTB Property
        /// </summary>
        /// <remarks>
        /// Returns the TraceBack as a Python object.
        /// </remarks>
        public PyObject PyTB => _pyTB;

        /// <summary>
        /// Message Property
        /// </summary>
        /// <remarks>
        /// A string representing the python exception message.
        /// </remarks>
        public override string Message
        {
            get { return _message; }
        }

        /// <summary>
        /// StackTrace Property
        /// </summary>
        /// <remarks>
        /// A string representing the python exception stack trace.
        /// </remarks>
<<<<<<< HEAD
        public override string StackTrace
        {
            get { return _traceback + base.StackTrace; }
        }
=======
        public override string StackTrace => $"{_tb}===\n{base.StackTrace}";
>>>>>>> 23527d11

        /// <summary>
        /// Python error type name.
        /// </summary>
        public string PythonTypeName
        {
            get { return _pythonTypeName; }
        }

        /// <summary>
        /// Replaces PyValue with an instance of PyType, if PyValue is not already an instance of PyType.
        /// Often PyValue is a string and this method will replace it with a proper exception object.
        /// Must not be called when an error is set.
        /// </summary>
        public void Normalize()
        {
            IntPtr gs = PythonEngine.AcquireLock();
            try
            {
                if (Exceptions.ErrorOccurred()) throw new InvalidOperationException("Cannot normalize when an error is set");
                // If an error is set and this PythonException is unnormalized, the error will be cleared and the PythonException will be replaced by a different error.
                Runtime.PyErr_NormalizeException(ref _pyType, ref _pyValue, ref _pyTB);
            }
            finally
            {
                PythonEngine.ReleaseLock(gs);
            }
        }

        /// <summary>
        /// Formats this PythonException object into a message as would be printed
        /// out via the Python console. See traceback.format_exception
        /// </summary>
        public string Format()
        {
            string res;
            IntPtr gs = PythonEngine.AcquireLock();
            try
            {
                if (_pyTB != null && _type != null && _value != null)
                {
<<<<<<< HEAD
                    using (PyObject tb_mod = PythonEngine.ImportModule("traceback"))
=======
                    IntPtr tb = _pyTB;
                    IntPtr type = _pyType;
                    IntPtr value = _pyValue;

                    Runtime.XIncref(type);
                    Runtime.XIncref(value);
                    Runtime.XIncref(tb);
                    Runtime.PyErr_NormalizeException(ref type, ref value, ref tb);

                    using (PyObject pyType = new PyObject(type))
                    using (PyObject pyValue = new PyObject(value))
                    using (PyObject pyTB = new PyObject(tb))
                    using (PyObject tb_mod = PyModule.Import("traceback"))
>>>>>>> 23527d11
                    {
                        var buffer = new StringBuilder();
                        var values = tb_mod.InvokeMethod("format_exception", _type, _value, _pyTB);
                        foreach (PyObject val in values)
                        {
                            buffer.Append(val.ToString());
                        }
                        res = buffer.ToString();
                    }
                }
                else
                {
                    res = StackTrace;
                }
            }
            finally
            {
                PythonEngine.ReleaseLock(gs);
            }
            return res;
        }

        public bool IsMatches(IntPtr exc)
        {
            return Runtime.PyErr_GivenExceptionMatches(PyType, exc) != 0;
        }

        /// <summary>
        /// Dispose Method
        /// </summary>
        /// <remarks>
        /// The Dispose method provides a way to explicitly release the
        /// Python objects represented by a PythonException.
        /// If object not properly disposed can cause AppDomain unload issue.
        /// See GH#397 and GH#400.
        /// </remarks>
        public void Dispose()
        {
            if (!disposed)
            {
                _type?.Dispose();
                _value?.Dispose();
                _pyTB?.Dispose();
                GC.SuppressFinalize(this);
                disposed = true;
            }
        }

        /// <summary>
        /// Matches Method
        /// </summary>
        /// <remarks>
        /// Returns true if the Python exception type represented by the
        /// PythonException instance matches the given exception type.
        /// </remarks>
        internal static bool Matches(IntPtr ob)
        {
            return Runtime.PyErr_ExceptionMatches(ob) != 0;
        }

<<<<<<< HEAD
        internal static IntPtr ThrowIfIsNull(IntPtr ob)
=======
        [System.Diagnostics.DebuggerHidden]
        public static void ThrowIfIsNull(IntPtr ob)
>>>>>>> 23527d11
        {
            if (ob == IntPtr.Zero)
            {
                throw ThrowLastAsClrException();
            }

            return ob;
        }

<<<<<<< HEAD
        internal static void ThrowIfIsNotZero(int value)
=======
        [System.Diagnostics.DebuggerHidden]
        internal static void ThrowIfIsNull(BorrowedReference reference)
        {
            if (reference.IsNull)
            {
                throw new PythonException();
            }
        }

        [System.Diagnostics.DebuggerHidden]
        public static void ThrowIfIsNotZero(int value)
>>>>>>> 23527d11
        {
            if (value != 0)
            {
                throw ThrowLastAsClrException();
            }
        }
    }
}<|MERGE_RESOLUTION|>--- conflicted
+++ resolved
@@ -10,23 +10,14 @@
     /// Provides a managed interface to exceptions thrown by the Python
     /// runtime.
     /// </summary>
-    public class PythonException : System.Exception, IDisposable
+    public class PythonException : System.Exception
     {
-<<<<<<< HEAD
         private PyObject _type;
         private PyObject _value;
         private PyObject _pyTB;
         private string _traceback = "";
         private string _message = "";
         private string _pythonTypeName = "";
-=======
-        private IntPtr _pyType = IntPtr.Zero;
-        private IntPtr _pyValue = IntPtr.Zero;
-        private IntPtr _pyTB = IntPtr.Zero;
-        private readonly string _tb = "";
-        private readonly string _message = "";
-        private readonly string _pythonTypeName = "";
->>>>>>> 23527d11
         private bool disposed = false;
 
         [Obsolete("Please, use ThrowLastAsClrException or FromPyErr instead")]
@@ -101,7 +92,6 @@
                         throw e;
                     }
 
-<<<<<<< HEAD
                     var result = FromPyErr(type, value, traceback);
                     throw result;
                 }
@@ -127,18 +117,12 @@
             if (pyInfo.IsNull())
             {
                 if (Exceptions.ExceptionMatches(Exceptions.AttributeError))
-=======
-                // TODO: If pyValue has a __cause__ attribute, then we could set this.InnerException to the equivalent managed exception.
-                Runtime.XIncref(_pyValue);
-                using (var pyValue = new PyObject(_pyValue))
->>>>>>> 23527d11
                 {
                     Exceptions.Clear();
                 }
                 return null;
             }
 
-<<<<<<< HEAD
             try
             {
                 if (Converter.ToManagedValue(pyInfo, typeof(ExceptionDispatchInfo), out object result, setError: false))
@@ -163,13 +147,11 @@
             Exception inner = null;
             string pythonTypeName = null, msg = "", tracebackText = null;
 
-#if NETSTANDARD
             var exceptionDispatchInfo = TryGetDispatchInfo(valueHandle);
             if (exceptionDispatchInfo != null)
             {
                 return exceptionDispatchInfo.SourceException;
             }
-#endif
 
             var clrObject = ManagedType.GetManagedObject(valueHandle) as CLRObject;
             if (clrObject?.inst is Exception e)
@@ -207,29 +189,10 @@
                                 : innerTraceback.Reference);
                     }
                 }
-                msg = pythonTypeName + " : " + value;
             }
             if (traceback != null)
             {
                 tracebackText = TracebackToString(traceback);
-=======
-            if (_pyTB != IntPtr.Zero)
-            {
-                using var tb_module = PyModule.Import("traceback");
-
-                Runtime.XIncref(_pyTB);
-                using var pyTB = new PyObject(_pyTB);
-
-                using var tbList = tb_module.InvokeMethod("format_tb", pyTB);
-
-                var sb = new StringBuilder();
-                // Reverse Python's traceback list to match the order used in C#
-                // stacktraces
-                foreach (var line in tbList.Reverse()) {
-                    sb.Append(line.ToString());
-                }
-                _tb = sb.ToString();
->>>>>>> 23527d11
             }
 
             return new PythonException(type, value, traceback,
@@ -241,33 +204,15 @@
             if (traceback is null)
             {
                 throw new ArgumentNullException(nameof(traceback));
-            }
-<<<<<<< HEAD
-
-            PyObject tracebackModule = PythonEngine.ImportModule("traceback");
-            PyList stackLines = new PyList(tracebackModule.InvokeMethod("format_tb", traceback));
-            stackLines.Reverse();
-            var result = new StringBuilder();
-            foreach (object stackLine in stackLines)
-            {
-                result.Append(stackLine);
-            }
-            return result.ToString();
-=======
+                throw new ArgumentNullException(nameof(traceback));
+            }
             _finalized = true;
-            Finalizer.Instance.AddFinalizedObject(ref _pyType);
-            Finalizer.Instance.AddFinalizedObject(ref _pyValue);
-            Finalizer.Instance.AddFinalizedObject(ref _pyTB);
->>>>>>> 23527d11
-        }
-
-        /// <summary>
-        /// Restores python error. Clears this instance.
-        /// </summary>
+            Finalizer.Instance.AddFinalizedObject(this);
+        }
+
+        /// <summary>Restores python error.</summary>
         public void Restore()
         {
-            if (this.disposed) throw new ObjectDisposedException(nameof(PythonException));
-
             IntPtr gs = PythonEngine.AcquireLock();
             Runtime.PyErr_Restore(
                 _type.MakeNewReferenceOrNull().Steal(),
@@ -317,14 +262,10 @@
         /// <remarks>
         /// A string representing the python exception stack trace.
         /// </remarks>
-<<<<<<< HEAD
         public override string StackTrace
         {
-            get { return _traceback + base.StackTrace; }
-        }
-=======
-        public override string StackTrace => $"{_tb}===\n{base.StackTrace}";
->>>>>>> 23527d11
+            get { return _tb + base.StackTrace; }
+        }
 
         /// <summary>
         /// Python error type name.
@@ -336,9 +277,6 @@
 
         /// <summary>
         /// Replaces PyValue with an instance of PyType, if PyValue is not already an instance of PyType.
-        /// Often PyValue is a string and this method will replace it with a proper exception object.
-        /// Must not be called when an error is set.
-        /// </summary>
         public void Normalize()
         {
             IntPtr gs = PythonEngine.AcquireLock();
@@ -366,23 +304,13 @@
             {
                 if (_pyTB != null && _type != null && _value != null)
                 {
-<<<<<<< HEAD
+                    Runtime.XIncref(_pyType);
+                    Runtime.XIncref(_pyValue);
+                    Runtime.XIncref(_pyTB);
+                    using (PyObject pyType = new PyObject(_pyType))
+                    using (PyObject pyValue = new PyObject(_pyValue))
+                    using (PyObject pyTB = new PyObject(_pyTB))
                     using (PyObject tb_mod = PythonEngine.ImportModule("traceback"))
-=======
-                    IntPtr tb = _pyTB;
-                    IntPtr type = _pyType;
-                    IntPtr value = _pyValue;
-
-                    Runtime.XIncref(type);
-                    Runtime.XIncref(value);
-                    Runtime.XIncref(tb);
-                    Runtime.PyErr_NormalizeException(ref type, ref value, ref tb);
-
-                    using (PyObject pyType = new PyObject(type))
-                    using (PyObject pyValue = new PyObject(value))
-                    using (PyObject pyTB = new PyObject(tb))
-                    using (PyObject tb_mod = PyModule.Import("traceback"))
->>>>>>> 23527d11
                     {
                         var buffer = new StringBuilder();
                         var values = tb_mod.InvokeMethod("format_exception", _type, _value, _pyTB);
@@ -391,6 +319,12 @@
                             buffer.Append(val.ToString());
                         }
                         res = buffer.ToString();
+                        var values = tb_mod.InvokeMethod("format_exception", pyType, pyValue, pyTB);
+                        foreach (PyObject val in values)
+                        {
+                            buffer.Append(val.ToString());
+                        }
+                        res = buffer.ToString();
                     }
                 }
                 else
@@ -443,12 +377,7 @@
             return Runtime.PyErr_ExceptionMatches(ob) != 0;
         }
 
-<<<<<<< HEAD
-        internal static IntPtr ThrowIfIsNull(IntPtr ob)
-=======
-        [System.Diagnostics.DebuggerHidden]
         public static void ThrowIfIsNull(IntPtr ob)
->>>>>>> 23527d11
         {
             if (ob == IntPtr.Zero)
             {
@@ -458,21 +387,7 @@
             return ob;
         }
 
-<<<<<<< HEAD
-        internal static void ThrowIfIsNotZero(int value)
-=======
-        [System.Diagnostics.DebuggerHidden]
-        internal static void ThrowIfIsNull(BorrowedReference reference)
-        {
-            if (reference.IsNull)
-            {
-                throw new PythonException();
-            }
-        }
-
-        [System.Diagnostics.DebuggerHidden]
         public static void ThrowIfIsNotZero(int value)
->>>>>>> 23527d11
         {
             if (value != 0)
             {
