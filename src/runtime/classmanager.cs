--- conflicted
+++ resolved
@@ -48,16 +48,11 @@
             {
                 foreach (var cls in cache.Values)
                 {
-<<<<<<< HEAD
-                    cls.CallTypeTraverse(TraverseTypeClear, visitedPtr);
-                    // XXX: Force release instance resources but not dealloc itself.
-=======
                     // XXX: Force to release instance's managed resources
                     // but not dealloc itself immediately.
                     // These managed resources should preserve vacant shells
                     // since others may still referencing it.
-                    cls.CallTypeTraverse(OnVisit, visitedPtr);
->>>>>>> 2b7bcacb
+                    cls.CallTypeTraverse(TraverseTypeClear, visitedPtr);
                     cls.CallTypeClear();
                     cls.DecrRefCount();
                 }
