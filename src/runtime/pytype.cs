#nullable enable
using System;
using System.Runtime.InteropServices;

using Python.Runtime.Native;

namespace Python.Runtime
{
    [Serializable]
    public class PyType : PyObject
    {
        /// <summary>Creates heap type object from the <paramref name="spec"/>.</summary>
        public PyType(TypeSpec spec, PyTuple? bases = null) : base(FromSpec(spec, bases)) { }
        /// <summary>Wraps an existing type object.</summary>
        public PyType(PyObject o) : base(FromObject(o)) { }

<<<<<<< HEAD
        internal PyType(StolenReference reference) : base(EnsureIsType(in reference))
        {
        }

        internal new static PyType? FromNullableReference(BorrowedReference reference)
            => reference == null
                ? null
                : new PyType(new NewReference(reference).Steal());

        internal static PyType FromReference(BorrowedReference reference)
            => FromNullableReference(reference) ?? throw new ArgumentNullException(nameof(reference));

        public string Name
        {
            get
            {
                var namePtr = new StrPtr
                {
                    RawPointer = Marshal.ReadIntPtr(Handle, TypeOffset.tp_name),
                };
                return namePtr.ToString(System.Text.Encoding.UTF8)!;
            }
=======
        internal PyType(BorrowedReference reference) : base(reference)
        {
            if (!Runtime.PyType_Check(this.Handle))
                throw new ArgumentException("object is not a type");
>>>>>>> 21169db2
        }

        /// <summary>Checks if specified object is a Python type.</summary>
        public static bool IsType(PyObject value)
        {
            if (value is null) throw new ArgumentNullException(nameof(value));

            return Runtime.PyType_Check(value.obj);
        }

<<<<<<< HEAD
        private static IntPtr EnsureIsType(in StolenReference reference)
        {
            IntPtr address = reference.DangerousGetAddressOrNull();
            if (address == IntPtr.Zero)
                throw new ArgumentNullException(nameof(reference));
            return EnsureIsType(address);
        }

        private static IntPtr EnsureIsType(IntPtr ob)
            => Runtime.PyType_Check(ob)
                ? ob
                : throw new ArgumentException("object is not a type");

=======
        internal IntPtr GetSlot(TypeSlotID slot)
        {
            IntPtr result = Runtime.PyType_GetSlot(this.Reference, slot);
            return Exceptions.ErrorCheckIfNull(result);
        }

>>>>>>> 21169db2
        private static BorrowedReference FromObject(PyObject o)
        {
            if (o is null) throw new ArgumentNullException(nameof(o));
            if (!IsType(o)) throw new ArgumentException("object is not a type");

            return o.Reference;
        }

        private static IntPtr FromSpec(TypeSpec spec, PyTuple? bases = null)
        {
            if (spec is null) throw new ArgumentNullException(nameof(spec));

            if ((spec.Flags & TypeFlags.HeapType) == 0)
                throw new NotSupportedException("Only heap types are supported");

            var nativeSpec = new NativeTypeSpec(spec);
            var basesRef = bases is null ? default : bases.Reference;
            var result = Runtime.PyType_FromSpecWithBases(in nativeSpec, basesRef);

            PythonException.ThrowIfIsNull(result);

            nativeSpec.Dispose();

            return result.DangerousMoveToPointer();
        }
    }
}<|MERGE_RESOLUTION|>--- conflicted
+++ resolved
@@ -14,7 +14,12 @@
         /// <summary>Wraps an existing type object.</summary>
         public PyType(PyObject o) : base(FromObject(o)) { }
 
-<<<<<<< HEAD
+        internal PyType(BorrowedReference reference) : base(reference)
+        {
+            if (!Runtime.PyType_Check(this.Handle))
+                throw new ArgumentException("object is not a type");
+        }
+
         internal PyType(StolenReference reference) : base(EnsureIsType(in reference))
         {
         }
@@ -37,12 +42,6 @@
                 };
                 return namePtr.ToString(System.Text.Encoding.UTF8)!;
             }
-=======
-        internal PyType(BorrowedReference reference) : base(reference)
-        {
-            if (!Runtime.PyType_Check(this.Handle))
-                throw new ArgumentException("object is not a type");
->>>>>>> 21169db2
         }
 
         /// <summary>Checks if specified object is a Python type.</summary>
@@ -53,7 +52,12 @@
             return Runtime.PyType_Check(value.obj);
         }
 
-<<<<<<< HEAD
+        internal IntPtr GetSlot(TypeSlotID slot)
+        {
+            IntPtr result = Runtime.PyType_GetSlot(this.Reference, slot);
+            return Exceptions.ErrorCheckIfNull(result);
+        }
+
         private static IntPtr EnsureIsType(in StolenReference reference)
         {
             IntPtr address = reference.DangerousGetAddressOrNull();
@@ -67,14 +71,6 @@
                 ? ob
                 : throw new ArgumentException("object is not a type");
 
-=======
-        internal IntPtr GetSlot(TypeSlotID slot)
-        {
-            IntPtr result = Runtime.PyType_GetSlot(this.Reference, slot);
-            return Exceptions.ErrorCheckIfNull(result);
-        }
-
->>>>>>> 21169db2
         private static BorrowedReference FromObject(PyObject o)
         {
             if (o is null) throw new ArgumentNullException(nameof(o));
