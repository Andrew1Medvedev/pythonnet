namespace Python.EmbeddingTest {
    using System;
    using System.Collections.Generic;
    using System.Linq;
    using NUnit.Framework;
    using Python.Runtime;
    using Python.Runtime.Codecs;

    public class Codecs
    {
        [SetUp]
        public void SetUp()
        {
            PythonEngine.Initialize();
        }

        [TearDown]
        public void Dispose()
        {
            PythonEngine.Shutdown();
        }

        [Test]
        public void TupleConversionsGeneric()
        {
            TupleConversionsGeneric<ValueTuple<int, string, object>, ValueTuple>();
        }

        static void TupleConversionsGeneric<T, TTuple>()
        {
            TupleCodec<TTuple>.Register();
            var tuple = Activator.CreateInstance(typeof(T), 42, "42", new object());
            T restored = default;
            using (Py.GIL())
            using (var scope = Py.CreateScope())
            {
                void Accept(T value) => restored = value;
                var accept = new Action<T>(Accept).ToPython();
                scope.Set(nameof(tuple), tuple);
                scope.Set(nameof(accept), accept);
                scope.Exec($"{nameof(accept)}({nameof(tuple)})");
                Assert.AreEqual(expected: tuple, actual: restored);
            }
        }

        [Test]
        public void TupleConversionsObject()
        {
            TupleConversionsObject<ValueTuple<int, string, object>, ValueTuple>();
        }
        static void TupleConversionsObject<T, TTuple>()
        {
            TupleCodec<TTuple>.Register();
            var tuple = Activator.CreateInstance(typeof(T), 42, "42", new object());
            T restored = default;
            using (Py.GIL())
            using (var scope = Py.CreateScope())
            {
                void Accept(object value) => restored = (T)value;
                var accept = new Action<object>(Accept).ToPython();
                scope.Set(nameof(tuple), tuple);
                scope.Set(nameof(accept), accept);
                scope.Exec($"{nameof(accept)}({nameof(tuple)})");
                Assert.AreEqual(expected: tuple, actual: restored);
            }
        }

        [Test]
        public void TupleRoundtripObject()
        {
            TupleRoundtripObject<ValueTuple<int, string, object>, ValueTuple>();
        }
        static void TupleRoundtripObject<T, TTuple>()
        {
            var tuple = Activator.CreateInstance(typeof(T), 42, "42", new object());
            using (Py.GIL())
            {
                var pyTuple = TupleCodec<TTuple>.Instance.TryEncode(tuple);
                Assert.IsTrue(TupleCodec<TTuple>.Instance.TryDecode(pyTuple, out object restored));
                Assert.AreEqual(expected: tuple, actual: restored);
            }
        }

        [Test]
        public void TupleRoundtripGeneric()
        {
            TupleRoundtripGeneric<ValueTuple<int, string, object>, ValueTuple>();
        }

        static void TupleRoundtripGeneric<T, TTuple>()
        {
            var tuple = Activator.CreateInstance(typeof(T), 42, "42", new object());
            using (Py.GIL())
            {
                var pyTuple = TupleCodec<TTuple>.Instance.TryEncode(tuple);
                Assert.IsTrue(TupleCodec<TTuple>.Instance.TryDecode(pyTuple, out T restored));
                Assert.AreEqual(expected: tuple, actual: restored);
            }
        }

<<<<<<< HEAD
        const string TestExceptionMessage = "Hello World!";
        [Test]
        public void ExceptionEncoded() {
            PyObjectConversions.RegisterEncoder(new ValueErrorCodec());
            void CallMe() => throw new ValueErrorWrapper(TestExceptionMessage);
            var callMeAction = new Action(CallMe);
            using (var _ = Py.GIL())
            using (var scope = Py.CreateScope())
            {
                scope.Exec(@"
def call(func):
  try:
    func()
  except ValueError as e:
    return str(e)
");
                var callFunc = scope.Get("call");
                string message = callFunc.Invoke(callMeAction.ToPython()).As<string>();
                Assert.AreEqual(TestExceptionMessage, message);
=======
        static PyObject GetPythonIterable()
        {
            using (Py.GIL())
            {
                return PythonEngine.Eval("map(lambda x: x, [1,2,3])");
>>>>>>> 23527d11
            }
        }

        [Test]
<<<<<<< HEAD
        public void ExceptionDecoded() {
            PyObjectConversions.RegisterDecoder(new ValueErrorCodec());
            using (var _ = Py.GIL())
            using (var scope = Py.CreateScope())
            {
                var error = Assert.Throws<ValueErrorWrapper>(()
                    => PythonEngine.Exec($"raise ValueError('{TestExceptionMessage}')"));
                Assert.AreEqual(TestExceptionMessage, error.Message);
            }
        }

        class ValueErrorWrapper : Exception {
            public ValueErrorWrapper(string message) : base(message) { }
        }

        class ValueErrorCodec : IPyObjectEncoder, IPyObjectDecoder {
            public bool CanDecode(PyObject objectType, Type targetType)
                => this.CanEncode(targetType) && objectType.Equals(PythonEngine.Eval("ValueError"));

            public bool CanEncode(Type type) => type == typeof(ValueErrorWrapper)
                                                || typeof(ValueErrorWrapper).IsSubclassOf(type);

            public bool TryDecode<T>(PyObject pyObj, out T value) {
                var message = pyObj.GetAttr("args")[0].As<string>();
                value = (T)(object)new ValueErrorWrapper(message);
                return true;
            }

            public PyObject TryEncode(object value) {
                var error = (ValueErrorWrapper)value;
                return PythonEngine.Eval("ValueError").Invoke(error.Message.ToPython());
            }
=======
        public void ListDecoderTest()
        {
            var codec = ListDecoder.Instance;
            var items = new List<PyObject>() { new PyInt(1), new PyInt(2), new PyInt(3) };

            var pyList = new PyList(items.ToArray());

            var pyListType = pyList.GetPythonType();
            Assert.IsTrue(codec.CanDecode(pyListType, typeof(IList<bool>)));
            Assert.IsTrue(codec.CanDecode(pyListType, typeof(IList<int>)));
            Assert.IsFalse(codec.CanDecode(pyListType, typeof(System.Collections.IEnumerable)));
            Assert.IsFalse(codec.CanDecode(pyListType, typeof(IEnumerable<int>)));
            Assert.IsFalse(codec.CanDecode(pyListType, typeof(ICollection<float>)));
            Assert.IsFalse(codec.CanDecode(pyListType, typeof(bool)));

            //we'd have to copy into a list instance to do this, it would not be lossless.
            //lossy converters can be implemented outside of the python.net core library
            Assert.IsFalse(codec.CanDecode(pyListType, typeof(List<int>)));

            //convert to list of int
            IList<int> intList = null;
            Assert.DoesNotThrow(() => { codec.TryDecode(pyList, out intList); });
            CollectionAssert.AreEqual(intList, new List<object> { 1, 2, 3 });

            //convert to list of string.   This will not work.
            //The ListWrapper class will throw a python exception when it tries to access any element.
            //TryDecode is a lossless conversion so there will be no exception at that point
            //interestingly, since the size of the python list can be queried without any conversion,
            //the IList will report a Count of 3.
            IList<string> stringList = null;
            Assert.DoesNotThrow(() => { codec.TryDecode(pyList, out stringList); });
            Assert.AreEqual(stringList.Count, 3);
            Assert.Throws(typeof(InvalidCastException), () => { var x = stringList[0]; });

            //can't convert python iterable to list (this will require a copy which isn't lossless)
            var foo = GetPythonIterable();
            var fooType = foo.GetPythonType();
            Assert.IsFalse(codec.CanDecode(fooType, typeof(IList<int>)));
        }

        [Test]
        public void SequenceDecoderTest()
        {
            var codec = SequenceDecoder.Instance;
            var items = new List<PyObject>() { new PyInt(1), new PyInt(2), new PyInt(3) };

            //SequenceConverter can only convert to any ICollection
            var pyList = new PyList(items.ToArray());
            //it can convert a PyList, since PyList satisfies the python sequence protocol

            Assert.IsFalse(codec.CanDecode(pyList, typeof(bool)));
            Assert.IsFalse(codec.CanDecode(pyList, typeof(IList<int>)));
            Assert.IsFalse(codec.CanDecode(pyList, typeof(System.Collections.IEnumerable)));
            Assert.IsFalse(codec.CanDecode(pyList, typeof(IEnumerable<int>)));

            Assert.IsTrue(codec.CanDecode(pyList, typeof(ICollection<float>)));
            Assert.IsTrue(codec.CanDecode(pyList, typeof(ICollection<string>)));
            Assert.IsTrue(codec.CanDecode(pyList, typeof(ICollection<int>)));

            //convert to collection of int
            ICollection<int> intCollection = null;
            Assert.DoesNotThrow(() => { codec.TryDecode(pyList, out intCollection); });
            CollectionAssert.AreEqual(intCollection, new List<object> { 1, 2, 3 });

            //no python exception should have occurred during the above conversion and check
            Runtime.CheckExceptionOccurred();

            //convert to collection of string.   This will not work.
            //The SequenceWrapper class will throw a python exception when it tries to access any element.
            //TryDecode is a lossless conversion so there will be no exception at that point
            //interestingly, since the size of the python sequence can be queried without any conversion,
            //the IList will report a Count of 3.
            ICollection<string> stringCollection = null;
            Assert.DoesNotThrow(() => { codec.TryDecode(pyList, out stringCollection); });
            Assert.AreEqual(3, stringCollection.Count());
            Assert.Throws(typeof(InvalidCastException), () => {
                string[] array = new string[3];
                stringCollection.CopyTo(array, 0);
            });

            Runtime.CheckExceptionOccurred();

            //can't convert python iterable to collection (this will require a copy which isn't lossless)
            //python iterables do not satisfy the python sequence protocol
            var foo = GetPythonIterable();
            var fooType = foo.GetPythonType();
            Assert.IsFalse(codec.CanDecode(fooType, typeof(ICollection<int>)));

            //python tuples do satisfy the python sequence protocol
            var pyTuple = new PyTuple(items.ToArray());
            var pyTupleType = pyTuple.GetPythonType();

            Assert.IsTrue(codec.CanDecode(pyTupleType, typeof(ICollection<float>)));
            Assert.IsTrue(codec.CanDecode(pyTupleType, typeof(ICollection<int>)));
            Assert.IsTrue(codec.CanDecode(pyTupleType, typeof(ICollection<string>)));

            //convert to collection of int
            ICollection<int> intCollection2 = null;
            Assert.DoesNotThrow(() => { codec.TryDecode(pyTuple, out intCollection2); });
            CollectionAssert.AreEqual(intCollection2, new List<object> { 1, 2, 3 });

            //no python exception should have occurred during the above conversion and check
            Runtime.CheckExceptionOccurred();

            //convert to collection of string.   This will not work.
            //The SequenceWrapper class will throw a python exception when it tries to access any element.
            //TryDecode is a lossless conversion so there will be no exception at that point
            //interestingly, since the size of the python sequence can be queried without any conversion,
            //the IList will report a Count of 3.
            ICollection<string> stringCollection2 = null;
            Assert.DoesNotThrow(() => { codec.TryDecode(pyTuple, out stringCollection2); });
            Assert.AreEqual(3, stringCollection2.Count());
            Assert.Throws(typeof(InvalidCastException), () => {
                string[] array = new string[3];
                stringCollection2.CopyTo(array, 0);
            });

            Runtime.CheckExceptionOccurred();

        }

        [Test]
        public void IterableDecoderTest()
        {
            var codec = IterableDecoder.Instance;
            var items = new List<PyObject>() { new PyInt(1), new PyInt(2), new PyInt(3) };

            var pyList = new PyList(items.ToArray());
            var pyListType = pyList.GetPythonType();
            Assert.IsFalse(codec.CanDecode(pyListType, typeof(IList<bool>)));
            Assert.IsTrue(codec.CanDecode(pyListType, typeof(System.Collections.IEnumerable)));
            Assert.IsTrue(codec.CanDecode(pyListType, typeof(IEnumerable<int>)));
            Assert.IsFalse(codec.CanDecode(pyListType, typeof(ICollection<float>)));
            Assert.IsFalse(codec.CanDecode(pyListType, typeof(bool)));

            //ensure a PyList can be converted to a plain IEnumerable
            System.Collections.IEnumerable plainEnumerable1 = null;
            Assert.DoesNotThrow(() => { codec.TryDecode(pyList, out plainEnumerable1); });
            CollectionAssert.AreEqual(plainEnumerable1, new List<object> { 1, 2, 3 });

            //can convert to any generic ienumerable.  If the type is not assignable from the python element
            //it will lead to an empty iterable when decoding.  TODO - should it throw?
            Assert.IsTrue(codec.CanDecode(pyListType, typeof(IEnumerable<int>)));
            Assert.IsTrue(codec.CanDecode(pyListType, typeof(IEnumerable<double>)));
            Assert.IsTrue(codec.CanDecode(pyListType, typeof(IEnumerable<string>)));

            IEnumerable<int> intEnumerable = null;
            Assert.DoesNotThrow(() => { codec.TryDecode(pyList, out intEnumerable); });
            CollectionAssert.AreEqual(intEnumerable, new List<object> { 1, 2, 3 });

            Runtime.CheckExceptionOccurred();

            IEnumerable<double> doubleEnumerable = null;
            Assert.DoesNotThrow(() => { codec.TryDecode(pyList, out doubleEnumerable); });
            CollectionAssert.AreEqual(doubleEnumerable, new List<object> { 1, 2, 3 });

            Runtime.CheckExceptionOccurred();

            IEnumerable<string> stringEnumerable = null;
            Assert.DoesNotThrow(() => { codec.TryDecode(pyList, out stringEnumerable); });

            Assert.Throws(typeof(InvalidCastException), () => {
                foreach (string item in stringEnumerable)
                {
                    var x = item;
                }
            });
            Assert.Throws(typeof(InvalidCastException), () => {
                stringEnumerable.Count();
            });

            Runtime.CheckExceptionOccurred();

            //ensure a python class which implements the iterator protocol can be converter to a plain IEnumerable
            var foo = GetPythonIterable();
            var fooType = foo.GetPythonType();
            System.Collections.IEnumerable plainEnumerable2 = null;
            Assert.DoesNotThrow(() => { codec.TryDecode(pyList, out plainEnumerable2); });
            CollectionAssert.AreEqual(plainEnumerable2, new List<object> { 1, 2, 3 });

            //can convert to any generic ienumerable.  If the type is not assignable from the python element
            //it will be an exception during TryDecode
            Assert.IsTrue(codec.CanDecode(fooType, typeof(IEnumerable<int>)));
            Assert.IsTrue(codec.CanDecode(fooType, typeof(IEnumerable<double>)));
            Assert.IsTrue(codec.CanDecode(fooType, typeof(IEnumerable<string>)));

            Assert.DoesNotThrow(() => { codec.TryDecode(pyList, out intEnumerable); });
            CollectionAssert.AreEqual(intEnumerable, new List<object> { 1, 2, 3 });
        }

        // regression for https://github.com/pythonnet/pythonnet/issues/1427
        [Ignore("https://github.com/pythonnet/pythonnet/issues/1256")]
        [Test]
        public void PythonRegisteredDecoder_NoStackOverflowOnSystemType()
        {
            const string PyCode = @"
import clr
import System
from Python.Runtime import PyObjectConversions
from Python.Runtime.Codecs import RawProxyEncoder


class ListAsRawEncoder(RawProxyEncoder):
    __namespace__ = 'Dummy'
    def CanEncode(self, clr_type):
        return clr_type.Name == 'IList`1' and clr_type.Namespace == 'System.Collections.Generic'


list_encoder = ListAsRawEncoder()
PyObjectConversions.RegisterEncoder(list_encoder)

system_type = list_encoder.GetType()";

            PythonEngine.Exec(PyCode);
>>>>>>> 23527d11
        }
    }

    /// <summary>
    /// "Decodes" only objects of exact type <typeparamref name="T"/>.
    /// Result is just the raw proxy to the encoder instance itself.
    /// </summary>
    class ObjectToEncoderInstanceEncoder<T> : IPyObjectEncoder
    {
        public bool CanEncode(Type type) => type == typeof(T);
        public PyObject TryEncode(object value) => PyObject.FromManagedObject(this);
    }

    /// <summary>
    /// Decodes object of specified Python type to the predefined value <see cref="DecodeResult"/>
    /// </summary>
    /// <typeparam name="TTarget">Type of the <see cref="DecodeResult"/></typeparam>
    class DecoderReturningPredefinedValue<TTarget> : IPyObjectDecoder
    {
        public PyObject TheOnlySupportedSourceType { get; }
        public TTarget DecodeResult { get; }

        public DecoderReturningPredefinedValue(PyObject objectType, TTarget decodeResult)
        {
            this.TheOnlySupportedSourceType = objectType;
            this.DecodeResult = decodeResult;
        }

        public bool CanDecode(PyObject objectType, Type targetType)
            => objectType.Handle == TheOnlySupportedSourceType.Handle
               && targetType == typeof(TTarget);
        public bool TryDecode<T>(PyObject pyObj, out T value)
        {
            if (typeof(T) != typeof(TTarget))
                throw new ArgumentException(nameof(T));
            value = (T)(object)DecodeResult;
            return true;
        }
    }
}<|MERGE_RESOLUTION|>--- conflicted
+++ resolved
@@ -98,71 +98,15 @@
             }
         }
 
-<<<<<<< HEAD
-        const string TestExceptionMessage = "Hello World!";
-        [Test]
-        public void ExceptionEncoded() {
-            PyObjectConversions.RegisterEncoder(new ValueErrorCodec());
-            void CallMe() => throw new ValueErrorWrapper(TestExceptionMessage);
-            var callMeAction = new Action(CallMe);
-            using (var _ = Py.GIL())
-            using (var scope = Py.CreateScope())
-            {
-                scope.Exec(@"
-def call(func):
-  try:
-    func()
-  except ValueError as e:
-    return str(e)
-");
-                var callFunc = scope.Get("call");
-                string message = callFunc.Invoke(callMeAction.ToPython()).As<string>();
-                Assert.AreEqual(TestExceptionMessage, message);
-=======
         static PyObject GetPythonIterable()
         {
             using (Py.GIL())
             {
                 return PythonEngine.Eval("map(lambda x: x, [1,2,3])");
->>>>>>> 23527d11
-            }
-        }
-
-        [Test]
-<<<<<<< HEAD
-        public void ExceptionDecoded() {
-            PyObjectConversions.RegisterDecoder(new ValueErrorCodec());
-            using (var _ = Py.GIL())
-            using (var scope = Py.CreateScope())
-            {
-                var error = Assert.Throws<ValueErrorWrapper>(()
-                    => PythonEngine.Exec($"raise ValueError('{TestExceptionMessage}')"));
-                Assert.AreEqual(TestExceptionMessage, error.Message);
-            }
-        }
-
-        class ValueErrorWrapper : Exception {
-            public ValueErrorWrapper(string message) : base(message) { }
-        }
-
-        class ValueErrorCodec : IPyObjectEncoder, IPyObjectDecoder {
-            public bool CanDecode(PyObject objectType, Type targetType)
-                => this.CanEncode(targetType) && objectType.Equals(PythonEngine.Eval("ValueError"));
-
-            public bool CanEncode(Type type) => type == typeof(ValueErrorWrapper)
-                                                || typeof(ValueErrorWrapper).IsSubclassOf(type);
-
-            public bool TryDecode<T>(PyObject pyObj, out T value) {
-                var message = pyObj.GetAttr("args")[0].As<string>();
-                value = (T)(object)new ValueErrorWrapper(message);
-                return true;
-            }
-
-            public PyObject TryEncode(object value) {
-                var error = (ValueErrorWrapper)value;
-                return PythonEngine.Eval("ValueError").Invoke(error.Message.ToPython());
-            }
-=======
+            }
+        }
+
+        [Test]
         public void ListDecoderTest()
         {
             var codec = ListDecoder.Instance;
@@ -377,7 +321,63 @@
 system_type = list_encoder.GetType()";
 
             PythonEngine.Exec(PyCode);
->>>>>>> 23527d11
+        }
+
+        const string TestExceptionMessage = "Hello World!";
+        [Test]
+        public void ExceptionEncoded() {
+            PyObjectConversions.RegisterEncoder(new ValueErrorCodec());
+            void CallMe() => throw new ValueErrorWrapper(TestExceptionMessage);
+            var callMeAction = new Action(CallMe);
+            using (var _ = Py.GIL())
+            using (var scope = Py.CreateScope())
+            {
+                scope.Exec(@"
+def call(func):
+  try:
+    func()
+  except ValueError as e:
+    return str(e)
+");
+                var callFunc = scope.Get("call");
+                string message = callFunc.Invoke(callMeAction.ToPython()).As<string>();
+                Assert.AreEqual(TestExceptionMessage, message);
+            }
+        }
+
+        [Test]
+        public void ExceptionDecoded() {
+            PyObjectConversions.RegisterDecoder(new ValueErrorCodec());
+            using (var _ = Py.GIL())
+            using (var scope = Py.CreateScope())
+            {
+                var error = Assert.Throws<ValueErrorWrapper>(()
+                    => PythonEngine.Exec($"raise ValueError('{TestExceptionMessage}')"));
+                Assert.AreEqual(TestExceptionMessage, error.Message);
+            }
+        }
+
+        class ValueErrorWrapper : Exception {
+            public ValueErrorWrapper(string message) : base(message) { }
+        }
+
+        class ValueErrorCodec : IPyObjectEncoder, IPyObjectDecoder {
+            public bool CanDecode(PyObject objectType, Type targetType)
+                => this.CanEncode(targetType) && objectType.Equals(PythonEngine.Eval("ValueError"));
+
+            public bool CanEncode(Type type) => type == typeof(ValueErrorWrapper)
+                                                || typeof(ValueErrorWrapper).IsSubclassOf(type);
+
+            public bool TryDecode<T>(PyObject pyObj, out T value) {
+                var message = pyObj.GetAttr("args")[0].As<string>();
+                value = (T)(object)new ValueErrorWrapper(message);
+                return true;
+            }
+
+            public PyObject TryEncode(object value) {
+                var error = (ValueErrorWrapper)value;
+                return PythonEngine.Eval("ValueError").Invoke(error.Message.ToPython());
+            }
         }
     }
 
