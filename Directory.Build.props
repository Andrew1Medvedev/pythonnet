--- conflicted
+++ resolved
@@ -13,11 +13,7 @@
       <PrivateAssets>all</PrivateAssets>
       <IncludeAssets>runtime; build; native; contentfiles; analyzers</IncludeAssets>
     </PackageReference>
-<<<<<<< HEAD
-    <PackageReference Include="Lost.NonCopyableAnalyzer" Version="0.7.0-m05">
-=======
     <PackageReference Include="NonCopyableAnalyzer" Version="0.7.0">
->>>>>>> bc5b0848
       <PrivateAssets>all</PrivateAssets>
       <IncludeAssets>runtime; build; native; contentfiles; analyzers; buildtransitive</IncludeAssets>
     </PackageReference>
